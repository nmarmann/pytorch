#define TORCH_ASSERT_ONLY_METHOD_OPERATORS
#include <ATen/native/layer_norm.h>

#include <cmath>
#include <tuple>

#include <ATen/core/Tensor.h>
#include <ATen/Dispatch.h>
#include <ATen/cpu/vec/functional.h>
#include <ATen/cpu/vec/vec.h>
#include <ATen/native/cpu/moments_utils.h>
<<<<<<< HEAD
=======
#include <ATen/native/cpu/mixed_data_type.h>
>>>>>>> 8d93f6b4
#include <c10/util/irange.h>

#ifndef AT_PER_OPERATOR_HEADERS
#include <ATen/Functions.h>
#else
#include <ATen/ops/empty.h>
#endif

namespace at {
namespace native {

namespace {

<<<<<<< HEAD
template <typename T>
void LayerNormKernelImplInternal(
    const Tensor& X,
    const Tensor& gamma,
    const Tensor& beta,
    int64_t M,
    int64_t N,
    T eps,
    Tensor* Y,
    Tensor* mean,
    Tensor* rstd) {
  using T_ACC = vec::vec_scalar_t<T>;
  using Vec = vec::Vectorized<T_ACC>;
  DCHECK_EQ(X.numel(), M * N);
  DCHECK(!gamma.defined() || gamma.numel() == N);
  DCHECK(!beta.defined() || beta.numel() == N);
  const T* X_data = X.data_ptr<T>();
  const T* gamma_data = gamma.defined() ? gamma.data_ptr<T>() : nullptr;
  const T* beta_data = beta.defined() ? beta.data_ptr<T>() : nullptr;
  T* Y_data = Y->data_ptr<T>();
  T* mean_data = mean ? mean->data_ptr<T>() : nullptr;
  T* rstd_data = rstd ? rstd->data_ptr<T>() : nullptr;

  const bool gamma_null = gamma_data == nullptr;
  const bool beta_null = beta_data == nullptr;
  const bool mean_null = mean_data == nullptr;
  const bool rstd_null = rstd_data == nullptr;
  at::parallel_for(0, M, 1, [&](int64_t start, int64_t end) {
    for (const auto i : c10::irange(start, end)) {
      const T* X_ptr = X_data + i * N;
      T* Y_ptr = Y_data + i * N;
      T mean_val;
      T rstd_val;
      std::tie(mean_val, rstd_val) = utils::RowwiseMoments(X_ptr, N);
      rstd_val = T(1) / std::sqrt(rstd_val + eps);
      const T_ACC scale = rstd_val;
      const T_ACC bias = -rstd_val * mean_val;
      if (gamma_null || beta_null) {
        for (const auto j : c10::irange(N)) {
          const T gamma_v = gamma_null ? T(1) : gamma_data[j];
          const T beta_v = beta_null ? T(0) : beta_data[j];
          Y_ptr[j] = (X_ptr[j] * scale + bias) * gamma_v + beta_v;
        }
      } else {
        vec::map3<T>(
            [scale, bias](Vec x, Vec gamma, Vec beta) {
              return (x * Vec(scale) + Vec(bias)) * gamma + beta;
            },
            Y_ptr,
            X_ptr,
            gamma_data,
            beta_data,
            N);
      }
      if (!mean_null) {
        mean_data[i] = mean_val;
      }
      if (!rstd_null) {
        rstd_data[i] = rstd_val;
      }
    }
  });
}
=======
template <typename T, typename T_ACC>
struct LayerNormKernelImplInternal {
  constexpr static void apply(
      const Tensor& X,
      const Tensor& gamma,
      const Tensor& beta,
      int64_t M,
      int64_t N,
      T eps,
      Tensor* Y,
      Tensor* mean,
      Tensor* rstd) {
    using Vec = vec::Vectorized<T>;
    const T* X_data = X.data_ptr<T>();
    const T* gamma_data = gamma.defined() ? gamma.data_ptr<T>() : nullptr;
    const T* beta_data = beta.defined() ? beta.data_ptr<T>() : nullptr;
    T* Y_data = Y->data_ptr<T>();
    T* mean_data = mean ? mean->data_ptr<T>() : nullptr;
    T* rstd_data = rstd ? rstd->data_ptr<T>() : nullptr;
    const bool gamma_null = gamma_data == nullptr;
    const bool beta_null = beta_data == nullptr;
    const bool mean_null = mean_data == nullptr;
    const bool rstd_null = rstd_data == nullptr;
    at::parallel_for(0, M, 1, [&](int64_t start, int64_t end) {
      for (const auto i : c10::irange(start, end)) {
        const T* X_ptr = X_data + i * N;
        T* Y_ptr = Y_data + i * N;
        T mean_val;
        T rstd_val;
        std::tie(mean_val, rstd_val) = utils::RowwiseMoments(X_ptr, N);
        rstd_val = T(1) / std::sqrt(rstd_val + eps);
        const T scale = rstd_val;
        const T bias = -rstd_val * mean_val;
        if (gamma_null || beta_null) {
          for (const auto j : c10::irange(N)) {
            const T gamma_v = gamma_null ? T(1) : gamma_data[j];
            const T beta_v = beta_null ? T(0) : beta_data[j];
            Y_ptr[j] = (X_ptr[j] * scale + bias) * gamma_v + beta_v;
          }
        } else {
          vec::map3<T>(
              [scale, bias](Vec x, Vec gamma, Vec beta) {
                return (x * Vec(scale) + Vec(bias)) * gamma + beta;
              },
              Y_ptr,
              X_ptr,
              gamma_data,
              beta_data,
              N);
        }
        if (!mean_null) {
          mean_data[i] = mean_val;
        }
        if (!rstd_null) {
          rstd_data[i] = rstd_val;
        }
      }
    });
  }
};

template <typename T_ACC>
struct LayerNormKernelImplInternal<BFloat16, T_ACC> {
  constexpr static void apply(
      const Tensor& X,
      const Tensor& gamma,
      const Tensor& beta,
      int64_t M,
      int64_t N,
      BFloat16 eps,
      Tensor* Y,
      Tensor* mean,
      Tensor* rstd) {
    using bVec = vec::Vectorized<BFloat16>;
    using fVec = vec::Vectorized<float>;
    const BFloat16* X_data = X.data_ptr<BFloat16>();
    const T_ACC* gamma_data = gamma.defined() ? gamma.data_ptr<T_ACC>() : nullptr;
    const T_ACC* beta_data = beta.defined() ? beta.data_ptr<T_ACC>() : nullptr;
    BFloat16* Y_data = Y->data_ptr<BFloat16>();
    T_ACC* mean_data = mean ? mean->data_ptr<T_ACC>() : nullptr;
    T_ACC* rstd_data = rstd ? rstd->data_ptr<T_ACC>() : nullptr;
    const bool gamma_null = gamma_data == nullptr;
    const bool beta_null = beta_data == nullptr;
    const bool mean_null = mean_data == nullptr;
    const bool rstd_null = rstd_data == nullptr;

    // pre convert `gamma` and `beta` to float when they are both defined
    const bool pre_convert_gamma_beta = !gamma_null && !beta_null;

    at::parallel_for(0, M, 1, [&](int64_t start, int64_t end) {
      // temp buffer holding input, gamma/beta (if defined) in float
      //
      // pre convert input slice to float has 2 benefits:
      //   a. Welford algorithm involves more arithmetic operations,
      //      this will reduce rounding error and improve performance.
      //   b. The input slice (float) can be reused when updating
      //      corresponding output slice.
      //
      int64_t buffer_size = pre_convert_gamma_beta ? 3 * N : N;
      std::unique_ptr<float []> buffer(new float[buffer_size]);
      float* input_buffer_ptr = buffer.get();
      float* gamma_buffer_ptr = nullptr;
      float* beta_buffer_ptr = nullptr;
      if (pre_convert_gamma_beta) {
        gamma_buffer_ptr = buffer.get() + N;
        beta_buffer_ptr = buffer.get() + 2 * N;
        vec::convert(gamma_data, gamma_buffer_ptr, N);
        vec::convert(beta_data, beta_buffer_ptr, N);
      }

      for (const auto i : c10::irange(start, end)) {
        const BFloat16* X_ptr = X_data + i * N;
        BFloat16* Y_ptr = Y_data + i * N;
        vec::convert(X_ptr, input_buffer_ptr, N);

        float mean_val;
        float rstd_val;
        std::tie(mean_val, rstd_val) = utils::RowwiseMoments(input_buffer_ptr, N);
        rstd_val = float(1) / std::sqrt(rstd_val + eps);
        const float scale = rstd_val;
        const float bias = -rstd_val * mean_val;
        if (gamma_null || beta_null) {
          for (const auto j : c10::irange(N)) {
            const float gamma_v = gamma_null ? float(1) : float(gamma_data[j]);
            const float beta_v = beta_null ? float(0) : float(beta_data[j]);
            Y_ptr[j] = (input_buffer_ptr[j] * scale + bias) * gamma_v + beta_v;
          }
        } else {
          int64_t d = 0;
          for (; d < N - (N % bVec::size()); d += bVec::size()) {
            fVec x_fvec0 = fVec::loadu(input_buffer_ptr + d);
            fVec x_fvec1 = fVec::loadu(input_buffer_ptr + d + fVec::size());
            fVec gamma_fvec0 = fVec::loadu(gamma_buffer_ptr + d);
            fVec gamma_fvec1 = fVec::loadu(gamma_buffer_ptr + d + fVec::size());
            fVec beta_fvec0 = fVec::loadu(beta_buffer_ptr + d);
            fVec beta_fvec1 = fVec::loadu(beta_buffer_ptr + d + fVec::size());
            fVec y_fvec0 = (x_fvec0 * fVec(scale) + fVec(bias)) * gamma_fvec0 + beta_fvec0;
            fVec y_fvec1 = (x_fvec1 * fVec(scale) + fVec(bias)) * gamma_fvec1 + beta_fvec1;
            bVec y_bvec = convert_float_bfloat16(y_fvec0, y_fvec1);
            y_bvec.store(Y_ptr + d);
          }
          for (; d < N; d++) {
            Y_ptr[d] = (input_buffer_ptr[d] * scale + bias) * gamma_data[d] + beta_data[d];
          }
        }
        if (!mean_null) {
          mean_data[i] = T_ACC(mean_val);
        }
        if (!rstd_null) {
          rstd_data[i] = T_ACC(rstd_val);
        }
      }
    });
  }
};
>>>>>>> 8d93f6b4

void LayerNormKernelImpl(
    const Tensor& X,
    const Tensor& gamma,
    const Tensor& beta,
    int64_t M,
    int64_t N,
    double eps,
    Tensor* Y,
    Tensor* mean,
    Tensor* rstd) {
<<<<<<< HEAD
  AT_DISPATCH_FLOATING_TYPES_AND(at::ScalarType::BFloat16, X.scalar_type(),
      "LayerNormKernelImpl", [&]() {
    LayerNormKernelImplInternal<scalar_t>(
        X, gamma, beta, M, N, static_cast<scalar_t>(eps), Y, mean, rstd);
=======
  DCHECK_EQ(X.numel(), M * N);
  DCHECK(!gamma.defined() || gamma.numel() == N);
  DCHECK(!beta.defined() || beta.numel() == N);
  AT_DISPATCH_FLOATING_TYPES_AND(at::ScalarType::BFloat16, X.scalar_type(),
      "LayerNormKernelImpl", [&]() {
    using accscalar_t = at::acc_type<scalar_t, /*is_cuda=*/false>;
    const bool mixed_type = is_mixed_type(X, gamma, beta);
    if (mixed_type) {
      check_mixed_data_type(X, gamma, beta);
      LayerNormKernelImplInternal<scalar_t, accscalar_t>::apply(
          X, gamma, beta, M, N, static_cast<scalar_t>(eps), Y, mean, rstd);
    } else {
      LayerNormKernelImplInternal<scalar_t, scalar_t>::apply(
          X, gamma, beta, M, N, static_cast<scalar_t>(eps), Y, mean, rstd);
    }
>>>>>>> 8d93f6b4
  });
}

template <typename T>
void LayerNormBackwardKernelImplInternal(
    const Tensor& dY,
    const Tensor& X,
    const Tensor& mean,
    const Tensor& rstd,
    const Tensor& gamma,
    int64_t M,
    int64_t N,
    Tensor* dX,
    Tensor* dgamma,
    Tensor* dbeta) {
  using T_ACC = vec::vec_scalar_t<T>;
  using Vec = vec::Vectorized<T_ACC>;
  DCHECK_EQ(dY.numel(), M * N);
  DCHECK_EQ(X.numel(), M * N);
  DCHECK_EQ(mean.numel(), M);
  DCHECK_EQ(rstd.numel(), M);
  DCHECK(!gamma.defined() || gamma.numel() == N);
  const T* dY_data = dY.template data_ptr<T>();
  const T* X_data = X.template data_ptr<T>();
  const T* mean_data = mean.template data_ptr<T>();
  const T* rstd_data = rstd.template data_ptr<T>();
  const T* gamma_data =
      gamma.defined() ? gamma.template data_ptr<T>() : nullptr;
  T* dX_data = dX->defined() ? dX->template data_ptr<T>() : nullptr;
  T* dgamma_data = dgamma->defined() ? dgamma->template data_ptr<T>() : nullptr;
  T* dbeta_data = dbeta->defined() ? dbeta->template data_ptr<T>() : nullptr;
  const T_ACC scale = T_ACC(1) / static_cast<T_ACC>(N);
  const bool gamma_null = gamma_data == nullptr;
  const bool dX_null = dX_data == nullptr;
  const bool dgamma_null = dgamma_data == nullptr;
  const bool dbeta_null = dbeta_data == nullptr;

  // 1. Use two path parallel reduction for dgamma and dbeta:
  //    First path: allocate an immediate buffer of size {2, max_threads, N},
  //        dgamma_buffer = buffer[0], dbeta_buffer = buffer[1]
  //    Parallel along dim0 and reduce dY and X along dim0 to buffer.
  //    Second path: parallel along dim1 and reduce buffer to dgamma and dbeta.
  //
  // 2. Fuse first path of dgamma/dbeta with dX to reuse X[i] and dY[i] in L1
  // cache.
  //
  int num_threads = at::get_num_threads();
  Tensor buffer = at::empty({0}, X.options());
  T* buffer_data = nullptr;
  if (!dgamma_null || !dbeta_null) {
    // zero the immediate buffer and skip zero dgamma and dbeta
    buffer.resize_({2, num_threads, N}).zero_();
    buffer_data = buffer.template data_ptr<T>();
  }

  // First path of dgamma/dbeta and dX
  at::parallel_for(0, M, 1, [&](int64_t start, int64_t end) {
    int tid = at::get_thread_num();
    TORCH_CHECK(
        tid < num_threads,
        "expect thread id smaller than ",
        num_threads,
        ", got thread id ",
        tid);
    T* dgamma_buffer_ptr = dgamma_null ? nullptr : buffer_data + tid * N;
    T* dbeta_buffer_ptr =
        dbeta_null ? nullptr : buffer_data + num_threads * N + tid * N;
    for (const auto i : c10::irange(start, end)) {
      const T* dY_ptr = dY_data + i * N;
      const T* X_ptr = X_data + i * N;
      if (!dgamma_null) {
        const T_ACC a = rstd_data[i];
        const T_ACC b = -a * mean_data[i];
        // Scalar math:
        // for (const auto j : c10::irange(N)) {
        //   dgamma_data[j] += dY_ptr[j] * (a * X_ptr[j] + b);
        // }
        vec::map3<T>(
            [a, b](Vec dgamma, Vec dy, Vec x) {
              return dgamma + dy * (Vec(a) * x + Vec(b));
            },
            dgamma_buffer_ptr,
            dgamma_buffer_ptr,
            dY_ptr,
            X_ptr,
            N);
      }
      if (!dbeta_null) {
        // Scalar math:
        // for (const auto j : c10::irange(N)) {
        //   dbeta_data[j] += dY_ptr[j];
        // }
        vec::map2<T>(
            [](Vec dbeta, Vec dy) { return dbeta + dy; },
            dbeta_buffer_ptr,
            dbeta_buffer_ptr,
            dY_ptr,
            N);
      }
      if (!dX_null) {
        T* dX_ptr = dX_data + i * N;
        T_ACC ds = T_ACC(0);
        T_ACC db = T_ACC(0);
        // Scalar math:
        // for (const auto j : c10::irange(N)) {
        //   const T gamma_v = gamma_null ? T(1) : gamma_data[j];
        //   ds += dY_ptr[j] * X_ptr[j] * gamma_v;
        //   db += dY_ptr[j] * gamma_v;
        // }
        if (gamma_null) {
          ds = vec::map2_reduce_all<T>(
              [](Vec x, Vec y) { return x * y; },
              [](Vec x, Vec y) { return x + y; },
              dY_ptr,
              X_ptr,
              N);
          db = vec::reduce_all<T>(
              [](Vec& x, Vec& y) { return x + y; }, dY_ptr, N);
        } else {
          ds = vec::map3_reduce_all<T>(
              [](Vec x, Vec y, Vec z) { return x * y * z; },
              [](Vec x, Vec y) { return x + y; },
              dY_ptr,
              X_ptr,
              gamma_data,
              N);
          db = vec::map2_reduce_all<T>(
              [](Vec x, Vec y) { return x * y; },
              [](Vec x, Vec y) { return x + y; },
              dY_ptr,
              gamma_data,
              N);
        }
        const T_ACC a = rstd_data[i];
        const T_ACC b = (db * mean_data[i] - ds) * a * a * a * scale;
        const T_ACC c = -b * mean_data[i] - db * a * scale;
        // Scalar math:
        // for (const auto j : c10::irange(N)) {
        //   const T gamma_v = gamma_null ? T(1) : gamma_data[j];
        //   dX_ptr[j] = a * dY_ptr[j] * gamma_v + b * X_ptr[j] + c;
        // }
        if (gamma_null) {
          vec::map2<T>(
              [a, b, c](Vec dy, Vec x) {
                return Vec(a) * dy + Vec(b) * x + Vec(c);
              },
              dX_ptr,
              dY_ptr,
              X_ptr,
              N);
        } else {
          vec::map3<T>(
              [a, b, c](Vec dy, Vec gamma, Vec x) {
                return Vec(a) * dy * gamma + Vec(b) * x + Vec(c);
              },
              dX_ptr,
              dY_ptr,
              gamma_data,
              X_ptr,
              N);
        }
      }
    }
  });

  // Second path of dgamma/dbeta
  if (buffer_data != nullptr) {
    parallel_for(0, N, 1, [&](int64_t start, int64_t end) {
      for (const auto j : c10::irange(start, end)) {
        T_ACC dgamma_v = T_ACC(0);
        T_ACC dbeta_v = T_ACC(0);
        for (const auto i : c10::irange(num_threads)) {
          dgamma_v += buffer_data[i * N + j];
          dbeta_v += buffer_data[num_threads * N + i * N + j];
        }
        if (!dgamma_null) {
          // NOLINTNEXTLINE(clang-analyzer-core.NullDereference)
          dgamma_data[j] = dgamma_v;
        }
        if (!dbeta_null) {
          // NOLINTNEXTLINE(clang-analyzer-core.NullDereference)
          dbeta_data[j] = dbeta_v;
        }
      }
    });
  }
}

void LayerNormBackwardKernelImpl(
    const Tensor& dY,
    const Tensor& X,
    const Tensor& mean,
    const Tensor& rstd,
    const Tensor& gamma,
    int64_t M,
    int64_t N,
    Tensor* dX,
    Tensor* dgamma,
    Tensor* dbeta) {
  AT_DISPATCH_FLOATING_TYPES_AND(at::ScalarType::BFloat16, X.scalar_type(),
      "LayerNormBackwardKernelImpl", [&]() {
    LayerNormBackwardKernelImplInternal<scalar_t>(
        dY.contiguous(), X, mean, rstd, gamma, M, N, dX, dgamma, dbeta);
  });
}

} // namespace

REGISTER_DISPATCH(LayerNormKernel, &LayerNormKernelImpl);
REGISTER_DISPATCH(LayerNormBackwardKernel, &LayerNormBackwardKernelImpl);

} // namespace native
} // namespace at<|MERGE_RESOLUTION|>--- conflicted
+++ resolved
@@ -9,10 +9,7 @@
 #include <ATen/cpu/vec/functional.h>
 #include <ATen/cpu/vec/vec.h>
 #include <ATen/native/cpu/moments_utils.h>
-<<<<<<< HEAD
-=======
 #include <ATen/native/cpu/mixed_data_type.h>
->>>>>>> 8d93f6b4
 #include <c10/util/irange.h>
 
 #ifndef AT_PER_OPERATOR_HEADERS
@@ -26,71 +23,6 @@
 
 namespace {
 
-<<<<<<< HEAD
-template <typename T>
-void LayerNormKernelImplInternal(
-    const Tensor& X,
-    const Tensor& gamma,
-    const Tensor& beta,
-    int64_t M,
-    int64_t N,
-    T eps,
-    Tensor* Y,
-    Tensor* mean,
-    Tensor* rstd) {
-  using T_ACC = vec::vec_scalar_t<T>;
-  using Vec = vec::Vectorized<T_ACC>;
-  DCHECK_EQ(X.numel(), M * N);
-  DCHECK(!gamma.defined() || gamma.numel() == N);
-  DCHECK(!beta.defined() || beta.numel() == N);
-  const T* X_data = X.data_ptr<T>();
-  const T* gamma_data = gamma.defined() ? gamma.data_ptr<T>() : nullptr;
-  const T* beta_data = beta.defined() ? beta.data_ptr<T>() : nullptr;
-  T* Y_data = Y->data_ptr<T>();
-  T* mean_data = mean ? mean->data_ptr<T>() : nullptr;
-  T* rstd_data = rstd ? rstd->data_ptr<T>() : nullptr;
-
-  const bool gamma_null = gamma_data == nullptr;
-  const bool beta_null = beta_data == nullptr;
-  const bool mean_null = mean_data == nullptr;
-  const bool rstd_null = rstd_data == nullptr;
-  at::parallel_for(0, M, 1, [&](int64_t start, int64_t end) {
-    for (const auto i : c10::irange(start, end)) {
-      const T* X_ptr = X_data + i * N;
-      T* Y_ptr = Y_data + i * N;
-      T mean_val;
-      T rstd_val;
-      std::tie(mean_val, rstd_val) = utils::RowwiseMoments(X_ptr, N);
-      rstd_val = T(1) / std::sqrt(rstd_val + eps);
-      const T_ACC scale = rstd_val;
-      const T_ACC bias = -rstd_val * mean_val;
-      if (gamma_null || beta_null) {
-        for (const auto j : c10::irange(N)) {
-          const T gamma_v = gamma_null ? T(1) : gamma_data[j];
-          const T beta_v = beta_null ? T(0) : beta_data[j];
-          Y_ptr[j] = (X_ptr[j] * scale + bias) * gamma_v + beta_v;
-        }
-      } else {
-        vec::map3<T>(
-            [scale, bias](Vec x, Vec gamma, Vec beta) {
-              return (x * Vec(scale) + Vec(bias)) * gamma + beta;
-            },
-            Y_ptr,
-            X_ptr,
-            gamma_data,
-            beta_data,
-            N);
-      }
-      if (!mean_null) {
-        mean_data[i] = mean_val;
-      }
-      if (!rstd_null) {
-        rstd_data[i] = rstd_val;
-      }
-    }
-  });
-}
-=======
 template <typename T, typename T_ACC>
 struct LayerNormKernelImplInternal {
   constexpr static void apply(
@@ -246,7 +178,6 @@
     });
   }
 };
->>>>>>> 8d93f6b4
 
 void LayerNormKernelImpl(
     const Tensor& X,
@@ -258,12 +189,6 @@
     Tensor* Y,
     Tensor* mean,
     Tensor* rstd) {
-<<<<<<< HEAD
-  AT_DISPATCH_FLOATING_TYPES_AND(at::ScalarType::BFloat16, X.scalar_type(),
-      "LayerNormKernelImpl", [&]() {
-    LayerNormKernelImplInternal<scalar_t>(
-        X, gamma, beta, M, N, static_cast<scalar_t>(eps), Y, mean, rstd);
-=======
   DCHECK_EQ(X.numel(), M * N);
   DCHECK(!gamma.defined() || gamma.numel() == N);
   DCHECK(!beta.defined() || beta.numel() == N);
@@ -279,7 +204,6 @@
       LayerNormKernelImplInternal<scalar_t, scalar_t>::apply(
           X, gamma, beta, M, N, static_cast<scalar_t>(eps), Y, mean, rstd);
     }
->>>>>>> 8d93f6b4
   });
 }
 
