# Owner(s): ["module: sparse"]

import copy
import torch
import random
import itertools
import unittest
import functools
from torch.testing import make_tensor
from torch.testing._internal.common_cuda import SM53OrLater, SM80OrLater, TEST_CUSPARSE_GENERIC
from torch.testing._internal.common_utils import \
    (TEST_WITH_ROCM, TEST_SCIPY, TEST_NUMPY, TEST_MKL, IS_WINDOWS, TestCase, run_tests, load_tests, coalescedonoff, parametrize,
     subtest)
from torch.testing._internal.common_device_type import \
    (ops, instantiate_device_type_tests, dtypes, OpDTypes, dtypesIfCUDA, onlyCPU, onlyCUDA, skipCUDAIfNoCusparseGeneric,
     precisionOverride, skipMeta, skipCUDAIf, skipCUDAIfRocm, skipCPUIfNoMklSparse)
from torch.testing._internal.common_methods_invocations import \
    (op_db, sparse_csr_unary_ufuncs, ReductionOpInfo)
from torch.testing._internal.common_cuda import _get_torch_cuda_version, CUDA11OrLater, TEST_CUDA
from torch.testing._internal.common_dtype import (
    floating_types, all_types_and_complex_and, floating_and_complex_types, floating_types_and,
    all_types_and_complex, floating_and_complex_types_and, integral_types
)
from test_sparse import CUSPARSE_SPMM_COMPLEX128_SUPPORTED

if TEST_SCIPY:
    import scipy.sparse as sp

if TEST_NUMPY:
    import numpy as np
# load_tests from torch.testing._internal.common_utils is used to automatically filter tests for
# sharding on sandcastle. This line silences flake warnings
load_tests = load_tests

no_mkl_sparse = IS_WINDOWS or not TEST_MKL

def _check_cusparse_triangular_solve_available():
    version = _get_torch_cuda_version()
    # cusparseSpSM was added in 11.3.1 but we don't have access to patch version
    min_supported_version = (11, 4)
    return version >= min_supported_version

def _check_cusparse_spgemm_available():
    # cusparseSpGEMM was added in 11.0
    version = _get_torch_cuda_version()
    min_supported_version = (11, 0)
    return version >= min_supported_version

def _check_cusparse_sddmm_available():
    version = _get_torch_cuda_version()
    # cusparseSDDMM was added in 11.2.1 but we don't have access to patch version
    min_supported_version = (11, 3)
    return version >= min_supported_version

_sparse_csr_ops = list(filter(lambda op: op.supports_sparse_csr, op_db))
_sparse_compressed_ops = list(filter(lambda op: (op.supports_sparse_csr or op.supports_sparse_csc
                                                 or op.supports_sparse_bsr or op.supports_sparse_bsc), op_db))
binary_functions_with_dense_output = ['mm', 'mv', ]
binary_ops_with_dense_output = list(filter(lambda op: op.name in binary_functions_with_dense_output, op_db))

UNARY_EWISE_CSR_ALLOW_AUTOGRAD = [
    'abs',
    'conj_physical',
    'neg',
]

# This should be just an import from test_linalg instead of code duplication
# but https://github.com/pytorch/pytorch/pull/63511#discussion_r733989701
def _test_addmm_addmv(
    test_case,
    f,
    t,
    m,
    v,
    *,
    alpha=None,
    beta=None,
    transpose_out=False,
    layout=torch.strided,
    mode=None
):
    """
    Unified test for checking `f(t, m, v, alpha=alpha, beta=beta)` computation,
    where f is `torch.addmv` or `torch.addmm`.
    `transpose_out` controls whether the out argument is in column-major order.
    `layout` controls whether `m` is converted to specified layout or not.
    Custom behaviour is implemented only for torch.sparse_csr layout.
    """
    dtype = t.dtype
    numpy_dtype = dtype
    if dtype in {torch.bfloat16}:
        numpy_dtype = torch.float
    if dtype.is_complex:
        alpha = 0.9 + 0.3j if alpha is None else alpha
        beta = 0.5 + 0.6j if beta is None else beta
    else:
        alpha = 1.2 if alpha is None else alpha
        beta = 0.8 if beta is None else beta

    def convert_layout(mat):
        if layout == torch.sparse_csr:
            return mat.to_sparse_csr()
        else:
            assert mat.layout == layout
            return mat

    if mode == "all_sparse":
        res1 = f(*map(convert_layout, (t, m, v)), alpha=alpha, beta=beta)
        res1 = res1.to_dense()
    elif mode == "dense_result":
        res1 = f(t, convert_layout(m), convert_layout(v), alpha=alpha, beta=beta)
    else:
        res1 = f(t, convert_layout(m), v, alpha=alpha, beta=beta)
    res2 = torch.full_like(res1, float('nan'))
    if transpose_out:
        res2 = res2.t().clone(memory_format=torch.contiguous_format).t()
    f(t, convert_layout(m), v, alpha=alpha, beta=beta, out=res2)
    res3 = alpha * (m.to(numpy_dtype).cpu().numpy() @ v.to(numpy_dtype).cpu().numpy())
    if beta != 0:
        res3 += (beta * t).to(numpy_dtype).cpu().numpy()
    res3 = torch.from_numpy(res3).to(dtype)
    test_case.assertEqual(res1, res2)
    test_case.assertEqual(res1, res3)


class TestSparseCSRSampler(TestCase):

    def test_make_crow_indices(self):
        # Here we test the correctness of the crow_indices algorithm
        # and testing it on CPU and with int32 dtype will be
        # sufficient.
        device = torch.device('cpu')
        index_dtype = torch.int32
        for n_rows in range(1, 10):
            for n_cols in range(1, 10):
                for nnz in range(0, n_rows * n_cols + 1):
                    crow_indices = self._make_crow_indices(
                        n_rows, n_cols, nnz,
                        device=device, dtype=index_dtype)
                    self.assertEqual(len(crow_indices), n_rows + 1)
                    counts = crow_indices[1:] - crow_indices[:-1]
                    self.assertEqual(counts.sum(), nnz)
                    self.assertGreaterEqual(counts.min(), 0)
                    self.assertLessEqual(counts.max(), n_cols)


def all_sparse_compressed_layouts(test_name='layout'):
    return parametrize(test_name, [
        subtest(torch.sparse_csr, name='SparseCSR'),
        subtest(torch.sparse_csc, name='SparseCSC'),
        subtest(torch.sparse_bsr, name='SparseBSR'),
        subtest(torch.sparse_bsc, name='SparseBSC')])


def sparse_compressed_nonblock_layouts(test_name='layout'):
    return parametrize(test_name, [
        subtest(torch.sparse_csr, name='SparseCSR'),
        subtest(torch.sparse_csc, name='SparseCSC')])


sparse_compressed_indices_methods = {
    torch.sparse_csr: (torch.Tensor.crow_indices, torch.Tensor.col_indices),
    torch.sparse_csc: (torch.Tensor.ccol_indices, torch.Tensor.row_indices),
    torch.sparse_bsr: (torch.Tensor.crow_indices, torch.Tensor.col_indices),
    torch.sparse_bsc: (torch.Tensor.ccol_indices, torch.Tensor.row_indices),
}


class TestSparseCompressed(TestCase):
    """Testing sparse compressed (CSR, CSC, BSR, BSC) tensor generic features.
    """

    def genTensor(self, size, nnz, *, layout, device=None, dtype=torch.float, index_dtype=torch.int64):
        if device is None:
            device = self.device_type
        return self.genSparseCompressedTensor(size, nnz, device=device, dtype=dtype, index_dtype=index_dtype, layout=layout)

    def _generate_small_inputs_utils(self, layout, device=None, dtype=None):

        def shape(shape, basedim=0, blocksize=(1, 1), dense_shape=()):
            # Below, we define compressed and plain indices that
            # correspond to row compressed tensors. In order to reuse
            # the indices tensors for column compressed tensors, we
            # swap the row and columns in shape dims (basedim and
            # basedim + 1, respectively) to obtain the correct shape
            # for column compressed tensors. Batch and dense
            # dimensions remain as they are.
            #
            # Similarly, we reuse indices of non-block tensors for
            # block tensors, that means, we'll need to multiply the
            # base shape of the non-block tensor with blocksize to get
            # the base shape of a block tensor.
            if layout is torch.sparse_csc:
                shape = shape[:basedim] + (shape[basedim + 1], shape[basedim]) + shape[basedim + 2:]
            elif layout is torch.sparse_bsc:
                shape = shape[:basedim] + (shape[basedim + 1] * blocksize[1], shape[basedim] * blocksize[0]) + shape[basedim + 2:]
            elif layout is torch.sparse_bsr:
                shape = shape[:basedim] + (shape[basedim] * blocksize[0], shape[basedim + 1] * blocksize[1]) + shape[basedim + 2:]
            return shape

        def values(lst, basedim=0, blocksize=(1, 1), densesize=(), device=device, dtype=dtype):
            # Below, we define values for non-blocked and non-hybrid
            # tensors. To reuse these for blocked tensors, we replace
            # all values in lst with a double-list that "shape"
            # corresponds to blocksize.
            # To support hybrid tensors, the values in lst are further
            # replaced with a N-list where N==len(densesize) and the
            # shape corresponds to densesize.

            def list_add(lst, value):
                # recursively add a value to lst items
                if isinstance(lst, list):
                    return [list_add(item, value) for item in lst]
                return lst + value

            def stretch_values(value, bdim, values_item_shape):
                # replace a value with a new value that extends the
                # dimensionality of the value by
                # len(values_item_shape) from right. The left
                # dimensions up to bdim are considered as batch
                # dimensions.
                if not values_item_shape:
                    return value
                if isinstance(value, list) and bdim >= 0:
                    return [stretch_values(item, bdim - 1, values_item_shape) for item in value]
                new_value = functools.reduce(lambda x, dims: [copy.deepcopy(x) for _ in range(dims)],
                                             reversed(values_item_shape), None)
                for p in itertools.product(*map(list, map(range, values_item_shape))):
                    row = functools.reduce(lambda x, i: x.__getitem__(i), p[:-1], new_value)
                    row[p[-1]] = list_add(value, sum([i * 10 ** d for d, i in enumerate(p)]))
                return new_value

            if layout is torch.sparse_bsr:
                values_item_shape = blocksize + densesize
            elif layout is torch.sparse_bsc:
                values_item_shape = tuple(reversed(blocksize)) + densesize
            else:
                values_item_shape = densesize

            if not lst:
                return torch.tensor(lst, device=device, dtype=dtype).reshape(0, *values_item_shape)

            lst = stretch_values(lst, basedim, values_item_shape)

            return torch.tensor(lst, device=device, dtype=dtype)

        return shape, values

    def _generate_small_inputs(self, layout, device=None, dtype=None, index_dtype=None,
                               enable_batched=True, enable_hybrid=True):
        """Generator of inputs to sparse compressed tensor factory functions.

        The input is defined as a 4-tuple:
          compressed_indices, plain_indices, values, expected_size_from_shape_inference
        """
        if index_dtype is None:
            index_dtype = torch.int64

        shape, values = self._generate_small_inputs_utils(layout, device, dtype)

        # a regular tensor
        yield (torch.tensor([0, 2, 4], device=device, dtype=index_dtype),
               torch.tensor([0, 1, 0, 2], device=device, dtype=index_dtype),
               values([1, 2, 3, 4], 0, (2, 1)),
               shape((2, 3), 0, (2, 1)))

        # a tensor with zero dimensions
        yield (torch.tensor([0, ], device=device, dtype=index_dtype),
               torch.tensor([], device=device, dtype=index_dtype),
               values([], 0, (2, 1)),
               shape((0, 0), 0, (2, 1)))

        if enable_batched:
            # a batched tensor with one batch dimension
            yield (torch.tensor([[0, 2, 4], [0, 3, 4]], device=device, dtype=index_dtype),
                   torch.tensor([[0, 1, 0, 1], [0, 1, 2, 0]], device=device, dtype=index_dtype),
                   values([[1, 2, 3, 4], [5, 6, 7, 8]], 1, (1, 2)),
                   shape((2, 2, 3), 1, (1, 2)))

            # a batched tensor with two batch dimensions
            yield (torch.tensor([[[0, 2, 4], [0, 3, 4], [0, 1, 4]],
                                 [[0, 1, 4], [0, 2, 4], [0, 3, 4]]],
                                device=device, dtype=index_dtype),
                   torch.tensor([[[0, 1, 0, 1], [0, 1, 2, 0], [0, 0, 1, 2]],
                                 [[1, 0, 1, 2], [0, 2, 0, 1], [0, 1, 2, 1]]],
                                device=device, dtype=index_dtype),
                   values([[[1, 2, 3, 4], [5, 6, 7, 8], [9, 10, 11, 12]],
                           [[13, 14, 15, 16], [17, 18, 19, 20], [21, 22, 23, 24]]], 2, (2, 3)),
                   shape((2, 3, 2, 3), 2, (2, 3)))

        if enable_hybrid:
            # a tensor with one dense dimension
            yield (torch.tensor([0, 2, 4], device=device, dtype=index_dtype),
                   torch.tensor([0, 1, 0, 2], device=device, dtype=index_dtype),
                   values([1, 2, 3, 4], 0, (3, 2), (2,)),
                   shape((2, 3, 2), 0, (3, 2)))

            # a tensor with two dense dimensions
            yield (torch.tensor([0, 2, 4], device=device, dtype=index_dtype),
                   torch.tensor([0, 1, 0, 2], device=device, dtype=index_dtype),
                   values([1, 2, 3, 4], 0, (2, 3), (4, 2)),
                   shape((2, 3, 4, 2), 0, (2, 3)))

        if enable_batched and enable_hybrid:
            # a batched tensor with two batch dimensions and two dense dimensions
            yield (torch.tensor([[[0, 2, 4], [0, 3, 4], [0, 1, 4]],
                                 [[0, 1, 4], [0, 2, 4], [0, 3, 4]]],
                                device=device, dtype=index_dtype),
                   torch.tensor([[[0, 1, 0, 1], [0, 1, 2, 0], [0, 0, 1, 2]],
                                 [[1, 0, 1, 2], [0, 2, 0, 1], [0, 1, 2, 1]]],
                                device=device, dtype=index_dtype),
                   values([[[1, 2, 3, 4], [5, 6, 7, 8], [9, 10, 11, 12]],
                           [[13, 14, 15, 16], [17, 18, 19, 20], [21, 22, 23, 24]]], 2, (3, 2), (2, 1)),
                   shape((2, 3, 2, 3, 2, 1), 2, (3, 2)))

    @all_sparse_compressed_layouts()
    @onlyCPU
    def test_layout(self, layout):
        self.assertIn(str(layout), {'torch.sparse_csr', 'torch.sparse_csc', 'torch.sparse_bsr', 'torch.sparse_bsc'})
        self.assertEqual(type(layout), torch.layout)

    @parametrize('shape_and_device_inference', [subtest(False, name='_'), subtest(False, name='shape_and_device_inference')])
    @parametrize('use_factory_function', [subtest(False, name='_'), subtest(True, name='factory')])
    @parametrize('input_kind', [subtest('tensor', name='from_tensor'), subtest('list', name='from_list')])
    @all_sparse_compressed_layouts()
    @dtypes(*all_types_and_complex_and(torch.half, torch.bool, torch.bfloat16))
    def test_sparse_compressed_constructor(self, layout, device, dtype,
                                           use_factory_function, shape_and_device_inference, input_kind):
        factory_function = {
            torch.sparse_csr: torch.sparse_csr_tensor,
            torch.sparse_csc: torch.sparse_csc_tensor,
            torch.sparse_bsr: torch.sparse_bsr_tensor,
            torch.sparse_bsc: torch.sparse_bsc_tensor,
        }[layout]
        compressed_indices_mth, plain_indices_mth = sparse_compressed_indices_methods[layout]
        for index_dtype in [torch.int32, torch.int64]:
            for compressed_indices, plain_indices, values, size in self._generate_small_inputs(layout, device, dtype, index_dtype):
                if input_kind == 'list':
                    if size == (0, 0):
                        # for this degenerate case, plain_indices must
                        # remain a tensor because
                        # tensor(plain_indices) results a float dtype
                        # when plain_indices is an empty list
                        if index_dtype == torch.int32:
                            # skip testing int32 case because
                            # tensor(compressed_indices) results a
                            # int64 dtype when compressed_indices is
                            # [0] (a list of single int zero).
                            continue
                    else:
                        plain_indices = plain_indices.tolist()
                    compressed_indices = compressed_indices.tolist()
                    values = values.tolist()
                    if size == (0, 0) and layout in {torch.sparse_bsr, torch.sparse_bsc}:
                        # in the block sparse case, values of type list needs to represent a 3-D tensor
                        values = [[[]]]
                if use_factory_function:
                    if shape_and_device_inference:
                        sparse = factory_function(compressed_indices, plain_indices, values)
                    else:
                        sparse = factory_function(compressed_indices, plain_indices, values, size,
                                                  dtype=dtype, device=device)
                else:
                    if shape_and_device_inference:
                        sparse = torch.sparse_compressed_tensor(compressed_indices, plain_indices, values, layout=layout)
                    else:
                        sparse = torch.sparse_compressed_tensor(compressed_indices, plain_indices, values, size,
                                                                dtype=dtype, layout=layout, device=device)
                self.assertEqual(layout, sparse.layout)
                self.assertEqual(size, sparse.shape)
                self.assertEqual(compressed_indices, compressed_indices_mth(sparse))
                self.assertEqual(plain_indices, plain_indices_mth(sparse))
                self.assertEqual(values, sparse.values())

    @skipMeta
    @sparse_compressed_nonblock_layouts()
    @dtypes(*all_types_and_complex_and(torch.bool, torch.bfloat16, torch.half))
    def test_empty(self, layout, device, dtype):
        ns = [5, 2, 0]
        batch_shapes = [(), (2,), (2, 3)]
        compressed_dim = {
            torch.sparse_csr: -2,
            torch.sparse_csc: -1,
        }[layout]
        compressed_indices_mth, plain_indices_mth = sparse_compressed_indices_methods[layout]
        for m, n, b in itertools.product(ns, ns, batch_shapes):
            shape = (*b, m, n)
            result = torch.empty(shape, dtype=dtype, device=device, layout=layout)
            self.assertEqual(result.shape, shape)
            self.assertEqual(result.dtype, dtype)
            self.assertEqual(result.device, torch.device(device))
            self.assertEqual(result.layout, layout)
            self.assertEqual(compressed_indices_mth(result).shape, (*b, shape[compressed_dim] + 1,))
            self.assertEqual(plain_indices_mth(result).shape, (*b, 0,))
            self.assertEqual(result.values().shape, (*b, 0,))
            self.assertEqual(result._nnz(), 0)
            self.assertEqual(compressed_indices_mth(result).device, torch.device(device))
            self.assertEqual(plain_indices_mth(result).device, torch.device(device))
            self.assertEqual(result.values().device, torch.device(device))
            self.assertEqual(compressed_indices_mth(result).dtype, torch.int64)
            self.assertEqual(plain_indices_mth(result).dtype, torch.int64)
            self.assertEqual(result.values().dtype, dtype)

    @skipMeta
    @sparse_compressed_nonblock_layouts()
    @dtypes(*all_types_and_complex_and(torch.bool, torch.half, torch.bfloat16))
    def test_empty_errors(self, layout, device, dtype):
        with self.assertRaisesRegex(RuntimeError,
                                    "torch.empty: Only batched sparse compressed \\(non-block\\) tensors are supported"
                                    ", but got size"):
            torch.empty((5,), dtype=dtype, device=device, layout=layout)

    @skipMeta
    @all_sparse_compressed_layouts()
    @dtypes(*all_types_and_complex_and(torch.bool, torch.half, torch.bfloat16))
    def test_clone(self, layout, device, dtype):
        for compressed_indices, plain_indices, values, size in self._generate_small_inputs(
                layout, device, dtype, index_dtype=torch.int32):
            sparse = torch.sparse_compressed_tensor(compressed_indices, plain_indices, values, size,
                                                    dtype=dtype, layout=layout, device=device)
            cloned_sparse = sparse.clone()
            self.assertEqual(sparse, cloned_sparse)

    @all_sparse_compressed_layouts()
    def test_print(self, layout, device):
        compressed_indices_mth, plain_indices_mth = sparse_compressed_indices_methods[layout]
        printed = []
        for enable_hybrid in [False, True]:
            for index_dtype in [torch.int32, torch.int64]:
                for dtype in [torch.float32, torch.float64]:
                    for compressed_indices, plain_indices, values, size in self._generate_small_inputs(
                            layout, device, dtype, index_dtype, enable_hybrid=enable_hybrid):
                        block_ndim = 2 if layout in {torch.sparse_bsr, torch.sparse_bsc} else 0
                        base_ndim = 2
                        batch_ndim = compressed_indices.dim() - 1
                        dense_ndim = values.dim() - batch_ndim - block_ndim - 1
                        if enable_hybrid and dense_ndim == 0:
                            # non-hybrid cases are covered by the enable_hybrid==False loop
                            continue
                        batchsize = size[:batch_ndim]
                        basesize = size[batch_ndim:batch_ndim + base_ndim]
                        densesize = size[batch_ndim + base_ndim:]
                        assert len(densesize) == dense_ndim
                        printed.append("########## {}/{}/size={}+{}+{} ##########".format(
                            dtype, index_dtype, batchsize, basesize, densesize))
                        x = torch.sparse_compressed_tensor(compressed_indices,
                                                           plain_indices,
                                                           values, size, dtype=dtype, layout=layout, device=device)
                        printed.append("# sparse tensor")
                        printed.append(str(x))
                        printed.append(f"# _{compressed_indices_mth.__name__}")
                        printed.append(str(compressed_indices_mth(x)))
                        printed.append(f"# _{plain_indices_mth.__name__}")
                        printed.append(str(plain_indices_mth(x)))
                        printed.append("# _values")
                        printed.append(str(x.values()))
                        printed.append('')
                    printed.append('')
        orig_maxDiff = self.maxDiff
        self.maxDiff = None
        try:
            self.assertExpected('\n'.join(printed))
            self.maxDiff = orig_maxDiff
        except Exception:
            self.maxDiff = orig_maxDiff
            raise

    @skipMeta
    @all_sparse_compressed_layouts()
    @dtypes(*all_types_and_complex_and(torch.half, torch.bool, torch.bfloat16))
    def test_copy(self, layout, device, dtype):

        def run_test(shape, blocksize, nnz, index_type):
            a = self.genSparseCompressedTensor(shape, nnz, dtype=dtype, layout=layout, device=device,
                                               index_dtype=index_dtype, blocksize=blocksize)
            b = self.genSparseCompressedTensor(shape, nnz, dtype=dtype, layout=layout, device=device,
                                               index_dtype=index_dtype, blocksize=blocksize)

            a.copy_(b)

            self.assertEqual(a, b)

        ns = [(9, 3), (2, 1), (0, 0)]  # (number of dimensions, the corresponding block size)
        batch_shapes = [(), (2,), (2, 3)]
        for ((m, bm), (n, bn), b), index_dtype in zip(itertools.product(ns, ns, batch_shapes), [torch.int32, torch.int64]):
            blocksize = (bm, bn) if layout in {torch.sparse_bsr, torch.sparse_bsc} else ()
            run_test((*b, m, n), blocksize, 0, index_dtype)
            run_test((*b, m, n), blocksize, m * n, index_dtype)

    @skipMeta
    @all_sparse_compressed_layouts()
    @dtypes(*all_types_and_complex_and(torch.half, torch.bool, torch.bfloat16))
    def test_copy_errors(self, layout, device, dtype):
        blocksize = (2, 3) if layout in {torch.sparse_bsr, torch.sparse_bsc} else ()
        nnz = 6 if layout in {torch.sparse_bsr, torch.sparse_bsc} else 1
        shape1 = (2 * 6, 3 * 6) if layout in {torch.sparse_bsr, torch.sparse_bsc} else (2, 3)
        for index_dtype in [torch.int32, torch.int64]:
            a = self.genSparseCompressedTensor(shape1, 0, dtype=dtype, layout=layout, device=device,
                                               index_dtype=index_dtype, blocksize=blocksize)

            with self.assertRaisesRegex(RuntimeError,
                                        "copy of sparse compressed tensors having different layouts is not supported."):
                a.copy_(torch.empty(a.shape, dtype=dtype, device=device))

            b = self.genSparseCompressedTensor(shape1, nnz, dtype=dtype, layout=layout, device=device,
                                               index_dtype=index_dtype, blocksize=blocksize)
            assert a._nnz() != b._nnz(), (a._nnz(), b._nnz())
            with self.assertRaisesRegex(RuntimeError,
                                        "only sparse compressed tensors with the same number of specified elements are supported."):
                a.copy_(b)

            shape2 = tuple(reversed(shape1))
            c = self.genSparseCompressedTensor(shape2, nnz, dtype=dtype, layout=layout, device=device,
                                               index_dtype=index_dtype, blocksize=blocksize)
            with self.assertRaisesRegex(
                    RuntimeError,
                    "expected shapes of self and src to match along dimension"):
                b.copy_(c)

            if blocksize:
                blocksize1 = tuple(reversed(blocksize))
                d = self.genSparseCompressedTensor(shape1, nnz, dtype=dtype, layout=layout, device=device,
                                                   index_dtype=index_dtype, blocksize=blocksize1)
                with self.assertRaisesRegex(RuntimeError,
                                            "copy of sparse compressed tensors having different block sizes is not supported"):
                    b.copy_(d)

    def _smallest_divisor(self, n):
        for i in range(2, int(n ** 0.5) + 1):
            if n % i == 0:
                return i
        return n

    @all_sparse_compressed_layouts()
    @ops(_sparse_compressed_ops)
    def test_consistency(self, layout, device, dtype, op):
        # TODO: Normaly, we should use DecorateInfo instead of
        # skipTest but this requires implemening OpInfo support for
        # layout as a test parameter (similar to device and dtype).
        if not (layout == torch.sparse_csr and op.supports_sparse_csr
                or layout == torch.sparse_csc and op.supports_sparse_csc
                or layout == torch.sparse_bsr and op.supports_sparse_bsr
                or layout == torch.sparse_bsc and op.supports_sparse_bsc):
            self.skipTest(f"{op.name} does not support input with {layout} layout")

        # FIXME: remove in followup once integer support is landed for segment_reduce
        if (layout == torch.sparse_csr and not dtype.is_floating_point
                and op.name in ('_masked.mean', '_masked.amax', '_masked.amin')):
            self.skipTest(f"{op.name} does not support input with {layout} layout")

        require_mask = isinstance(op, ReductionOpInfo) and '_masked.' in op.name
        if require_mask and layout in {torch.sparse_bsr, torch.sparse_bsc}:
            self.skipTest(f"{op.name} does not support input with {layout} layout")

        if layout is torch.sparse_bsc:
            self.skipTest(f"test requires conversion from Strided layout to {layout} layout")

        samples = list(op.sample_inputs(device, dtype))

        # Fail early to prevent silent success with this test
        ndims_equals_2d = (s.input.ndim == 2 for s in samples)
        if not any(ndims_equals_2d):
            raise ValueError("Expected at least one 2D tensor in samples.")

        count = 0
        for sample in samples:
            assert torch.is_tensor(sample.input)
            # Sparse CSR/CSC only supports 2D tensors as inputs
            if sample.input.ndim != 2:
                continue
            if isinstance(op, ReductionOpInfo):
                # Reductions on sparse compressed require keepdim=True
                if not sample.kwargs.get('keepdim'):
                    continue
                # Reductions on sparse compressed tensors require explicit mask
                if require_mask and sample.kwargs.get('mask') is None:
                    continue
            expected = op(sample.input, **sample.kwargs)
            assert torch.is_tensor(expected)
            # Use smallest non-trivial blocksize for the given input shape:
            blocksize = tuple(map(self._smallest_divisor, sample.input.shape[-2:]))
            if layout is torch.sparse_bsr:
                sparse = sample.input.to_sparse_bsr(blocksize)
            elif layout is torch.sparse_bsc:
                sparse = sample.input.to_sparse_bsc(blocksize)
            elif layout is torch.sparse_csr:
                sparse = sample.input.to_sparse_csr()
            elif layout is torch.sparse_csc:
                sparse = sample.input.to_sparse_csc()
            else:
                assert 0, layout

            assert torch.is_tensor(sparse)
            output = op(sparse, **sample.kwargs)
            assert torch.is_tensor(output)
            strided_output = output.to_dense()
            if require_mask:
                output_mask = torch._masked._output_mask(op.op, sample.input, **sample.kwargs)
                expected.masked_fill_(~output_mask, 0)
            self.assertEqual(strided_output, expected)
            count += 1

        # Better fail late to prevent silent success with this test
        if not count:
            raise ValueError("Expected at least one sample with keepdim and/or explicit mask for reductions.")


    @skipMeta
    @all_sparse_compressed_layouts()
    @dtypes(*all_types_and_complex_and(torch.half, torch.bool, torch.bfloat16))
    def test_validate(self, layout, device, dtype):
        for index_dtype in [torch.int32, torch.int64]:
            for compressed_indices, plain_indices, values, size in self._generate_small_inputs(
                    layout, device, dtype, index_dtype, enable_batched=True, enable_hybrid=True):
                torch._validate_sparse_compressed_tensor_args(compressed_indices, plain_indices, values, size, layout)

    def _generate_invalid_input(self, layout, device):
        from functools import partial

        shape, values = self._generate_small_inputs_utils(layout, device=device)

        tensor = partial(torch.tensor, device=device)
        values = partial(values, device=device)

        yield ('incontiguous compressed_indices',
               tensor([0, -1, 2, -1, 4, -1])[::2],
               tensor([0, 1, 0, 2]),
               values([1, 2, 3, 4]),
               shape((2, 3)),
               'expected compressed_indices to be a strided and contiguous tensor')

        yield ('incontiguous plain_indices',
               tensor([0, 2, 4]),
               tensor([0, -1, 1, -1, 0, -1, 2, -1])[::2],
               values([1, 2, 3, 4]),
               shape((2, 3)),
               'expected plain_indices to be a strided and contiguous tensor')

        yield ('incontiguous values',
               tensor([0, 2, 4]),
               tensor([0, 1, 0, 2]),
               values([1, 1, 2, 2, 3, 3, 4, 4])[::2],
               shape((2, 3)),
               'expected values to be a strided and contiguous tensor')

        yield ('0-D compressed_indices',
               tensor(0),
               tensor([0, 1, 0, 2]),
               values([1, 2, 3, 4]),
               shape((2, 3)),
               'compressed_indices must have dimensionality >= 1 but got 0')

        yield ('compressed/plain_indices mismatch of dimensionalites',
               tensor([[0, 2, 4]]),
               tensor([0, 1, 0, 2]),
               values([1, 2, 3, 4]),
               shape((2, 3)),
               'compressed_indices and plain_indices dimensionalities must be equal but got 2 and 1, respectively')

        if layout in {torch.sparse_csr, torch.sparse_csc}:
            yield ('indices and values mismatch of dimensionalites',
                   tensor([[0, 2, 4]]),
                   tensor([[0, 1, 0, 2]]),
                   values([1, 2, 3, 4]),
                   shape((2, 3)),
                   r'values must have dimensionality > sum of batch and block dimensionalities \(=1 \+ 0\) but got 1')
        else:
            yield ('indices and values mismatch of dimensionalites',
                   tensor([[0, 2, 4]]),
                   tensor([[0, 1, 0, 2]]),
                   values([1, 2, 3, 4]),
                   shape((2, 3)),
                   r'values must have dimensionality > sum of batch and block dimensionalities \(=1 \+ 2\) but got 3')

        yield ('invalid size',
               tensor([0, 2, 4]),
               tensor([0, 1, 0, 2]),
               values([1, 2, 3, 4]),
               (2,),
               r'tensor dimensionality must be sum of batch, base, and dense dimensionalites \(=0 \+ 2 \+ 0\) but got 1')

        yield ('invalid batchsize',
               tensor([[0, 2, 4]]),
               tensor([[0, 1, 0, 2]]),
               values([[1, 2, 3, 4]]),
               shape((2, 2, 3), 1),
               r'all batch dimensions of compressed_indices \(=\[1\]\), plain_indices \(=\[1\]\), '
               r'and values \(=\[1\]\) must be equal to tensor batch dimensions \(=\[2\]\)')

        if layout is torch.sparse_bsr:
            yield ('invalid blocksize',
                   tensor([0, 2, 4]),
                   tensor([0, 1, 0, 2]),
                   tensor([[[1, 11]], [[2, 22]], [[3, 33]], [[4, 33]]]),
                   shape((2, 3)),
                   r'tensor shape\[1\] \(=3\) must be divisible with blocksize\[1\] \(=2\) as defined by values shape')

        if layout is torch.sparse_bsc:
            yield ('invalid blocksize',
                   tensor([0, 2, 4]),
                   tensor([0, 1, 0, 2]),
                   tensor([[[1, 11]], [[2, 22]], [[3, 33]], [[4, 33]]]),
                   shape((3, 2)),
                   r'tensor shape\[1\] \(=3\) must be divisible with blocksize\[1\] \(=2\) as defined by values shape')

        yield ('invalid compressed_indices shape',
               tensor([0, 2, 3, 4]),
               tensor([0, 1, 0, 2]),
               values([1, 2, 3, 4]),
               shape((2, 3)),
               r'compressed_indices.shape\[-1\] must be equal to the number of compressed_indices_names \+ 1 \(=3\), but got 4')

        yield ('invalid compressed_indices shape',
               tensor([0, 2, 4]),
               tensor([0, 1, 0, 1, 2]),
               values([1, 2, 3, 4]),
               shape((2, 3)),
               r'plain_indices.shape\[-1\] must be equal to nnz \(=4\) as defined by values.shape\[0\], but got 5')

        yield ('compressed/plain_indices mismatch of dtype',
               tensor([0, 2, 4], dtype=torch.int32),
               tensor([0, 1, 0, 2], dtype=torch.int64),
               values([1, 2, 3, 4]),
               shape((2, 3)),
               r'compressed_indices and plain_indices must have the same dtype, bot got Int and Long, respectively')

        yield ('invalid compressed/plain_indices dtype',
               tensor([0, 2, 4], dtype=torch.int16),
               tensor([0, 1, 0, 2], dtype=torch.int16),
               values([1, 2, 3, 4]),
               shape((2, 3)),
               r'compressed_indices and plain_indices dtype must be Int or Long, but got Short')

        # CUDA kernel asserts are not recoverable, so we skip these for now
        if torch.device(device).type == 'cpu':
            yield ('invalid compressed_indices[0]',
                   tensor([1, 2, 4]),
                   tensor([0, 1, 0, 2]),
                   values([1, 2, 3, 4]),
                   shape((2, 3)),
                   r'`compressed_indices\[..., 0\] == 0` is not satisfied.')

            yield ('invalid compressed_indices[-1]',
                   tensor([0, 2, 5]),
                   tensor([0, 1, 0, 2]),
                   values([1, 2, 3, 4]),
                   shape((2, 3)),
                   r'`compressed_indices\[..., -1\] == nnz` is not satisfied.')

            yield ('invalid compressed_indices.diff(dim=-1)',
                   tensor([0, 0, 4]),
                   tensor([0, 1, 0, 2]),
                   values([1, 2, 3, 4]),
                   shape((2, 3)),
                   r'0 <= compressed_indices\[..., 1:\] - compressed_indices\[..., :\-1\] <= plain_dim` is not satisfied.')

            yield ('invalid compressed_indices.diff(dim=-1)',
                   tensor([0, 5, 4]),
                   tensor([0, 1, 0, 2]),
                   values([1, 2, 3, 4]),
                   shape((2, 3)),
                   r'0 <= compressed_indices\[..., 1:\] - compressed_indices\[..., :\-1\] <= plain_dim` is not satisfied.')

            yield ('invalid min(plain_indices)',
                   tensor([0, 2, 4]),
                   tensor([0, -1, 0, 3]),
                   values([1, 2, 3, 4]),
                   shape((2, 3)),
                   r'`0 <= plain_indices < plain_dim` is not satisfied.')

            yield ('invalid max(plain_indices)',
                   tensor([0, 2, 4]),
                   tensor([0, 1, 0, 3]),
                   values([1, 2, 3, 4]),
                   shape((2, 3)),
                   r'`0 <= plain_indices < plain_dim` is not satisfied.')

            yield ('non-coalesced',
                   tensor([0, 2, 4]),
                   tensor([1, 0, 0, 2]),
                   values([1, 2, 3, 4]),
                   shape((2, 3)),
                   r'`plain_indices\[..., compressed_indices\[..., i - 1\]:compressed_indices\[..., i\]\] '
                   'for all i = 1, ..., compressed_dim '
                   'are sorted and distinct along the last dimension values` is not satisfied.')

        if TEST_CUDA and torch.device(device).type == 'cpu':
            yield ('indices and values mismatch of device',
                   torch.tensor([0, 2, 4]),
                   torch.tensor([0, 1, 0, 1]),
                   values([1, 2, 3, 4], device='cuda'),
                   shape((2, 3)),
                   r'device of compressed_indices \(=cpu\) must match device of values \(=cuda:0\)')
            yield ('compressed_indices and values mismatch of device',
                   torch.tensor([0, 2, 4], device='cuda'),
                   torch.tensor([0, 1, 0, 1]),
                   values([1, 2, 3, 4]),
                   shape((2, 3)),
                   r'Expected all tensors to be on the same device, but found at least two devices, cuda:0 and cpu!')
            yield ('compressed/plain_indices mismatch of device',
                   torch.tensor([0, 2, 4], device='cuda'),
                   torch.tensor([0, 1, 0, 1]),
                   values([1, 2, 3, 4], device='cuda'),
                   shape((2, 3)),
                   r'Expected all tensors to be on the same device, but found at least two devices, cuda:0 and cpu!')

    @skipMeta
    @all_sparse_compressed_layouts()
    @parametrize('target', [subtest('validate_sparse_compressed_tensor_args'),
                            subtest('sparse_compressed_tensor'),
                            subtest('sparse_compressed_tensor_no_size')])
    def test_invalid_input(self, layout, device, target):
        for label, compressed_indices, plain_indices, values, size, errmsg in self._generate_invalid_input(layout, device):
            if layout is torch.sparse_bsr:
                errmsg = errmsg.replace('compressed_indices_name', 'row block').replace('plain_indices_name', 'column block')
            elif layout is torch.sparse_bsc:
                errmsg = errmsg.replace('compressed_indices_name', 'column block').replace('plain_indices_name', 'row block')
            elif layout is torch.sparse_csr:
                errmsg = errmsg.replace('compressed_indices_name', 'row').replace('plain_indices_name', 'column')
            elif layout is torch.sparse_csc:
                errmsg = errmsg.replace('compressed_indices_name', 'column').replace('plain_indices_name', 'row')
            if layout in {torch.sparse_csr, torch.sparse_bsr}:
                errmsg = errmsg.replace('compressed_indices', 'crow_indices') \
                               .replace('plain_indices', 'col_indices') \
                               .replace('plain_dim', 'ncols') \
                               .replace('compressed_dim', 'nrows')
            else:
                errmsg = errmsg.replace('compressed_indices', 'ccol_indices') \
                               .replace('plain_indices', 'row_indices') \
                               .replace('plain_dim', 'nrows') \
                               .replace('compressed_dim', 'ncols')

            if target == 'sparse_compressed_tensor_no_size' and label in {
                    'invalid size', 'invalid batchsize', 'invalid compressed_indices shape', 'invalid max(plain_indices)',
                    'invalid blocksize'}:
                # Skip invalid size input as a valid size is estimated for other inputs
                continue

            with self.assertRaisesRegex(RuntimeError, errmsg):
                if target == 'validate_sparse_compressed_tensor_args':
                    torch._validate_sparse_compressed_tensor_args(compressed_indices, plain_indices, values, size, layout)
                elif target == 'sparse_compressed_tensor':
                    torch.sparse_compressed_tensor(compressed_indices, plain_indices, values, size, layout=layout)
                elif target == 'sparse_compressed_tensor_no_size':
                    torch.sparse_compressed_tensor(compressed_indices, plain_indices, values, layout=layout)
                else:
                    raise NotImplementedError(target)

    @skipMeta
    @onlyCPU
    @all_sparse_compressed_layouts()
    def test_dim(self, layout):
        for compressed_indices, plain_indices, values, size in self._generate_small_inputs(layout):
            batch_dim = compressed_indices.dim() - 1
            sparse_dim = 2
            block_dim = 2 if layout in {torch.sparse_bsr, torch.sparse_bsc} else 0
            dense_dim = values.dim() - batch_dim - block_dim - 1
            sparse = torch.sparse_compressed_tensor(compressed_indices, plain_indices, values, size, layout=layout)
            self.assertEqual(sparse.sparse_dim(), sparse_dim)
            self.assertEqual(sparse.dense_dim(), dense_dim)


class TestSparseCSR(TestCase):

    def test_csr_stride(self):
        a = self.genSparseCSRTensor((3, 3), 3, dtype=torch.float, device=self.device_type, index_dtype=torch.int64)

        with self.assertRaisesRegex(RuntimeError, "Sparse CSR tensors do not have strides"):
            a.stride()

        with self.assertRaisesRegex(RuntimeError, "Sparse CSR tensors do not have strides"):
            a.stride(-1)

    def test_csr_storage(self):
        a = self.genSparseCSRTensor((3, 3), 3, dtype=torch.float, device=self.device_type, index_dtype=torch.int64)

        with self.assertRaisesRegex(RuntimeError, "Cannot access storage of SparseCsrTensorImpl"):
            a.storage()

    def test_csr_is_contiguous(self):
        a = self.genSparseCSRTensor((3, 3), 3, dtype=torch.float, device=self.device_type, index_dtype=torch.int64)

        with self.assertRaisesRegex(RuntimeError, "Tensors of type SparseCsrTensorImpl do not have is_contiguous"):
            a.is_contiguous()

    def test_csr_double_to_sparse_csr(self):
        a = self.genSparseCSRTensor((3, 3), 3, dtype=torch.float, device=self.device_type, index_dtype=torch.int64)
        a.to_sparse_csr().to_sparse_csr()

    @all_sparse_compressed_layouts()
    @parametrize("index_dtype", [torch.int32, torch.int64])
    @dtypes(*all_types_and_complex_and(torch.half, torch.bfloat16, torch.bool))
    def test_select(self, device, dtype, index_dtype, layout):
        compressed_indices_mth = {
            torch.sparse_csr: torch.Tensor.crow_indices,
            torch.sparse_bsr: torch.Tensor.crow_indices,
            torch.sparse_csc: torch.Tensor.ccol_indices,
            torch.sparse_bsc: torch.Tensor.ccol_indices,
        }[layout]

        plain_indices_mth = {
            torch.sparse_csr: torch.Tensor.col_indices,
            torch.sparse_bsr: torch.Tensor.col_indices,
            torch.sparse_csc: torch.Tensor.row_indices,
            torch.sparse_bsc: torch.Tensor.row_indices,
        }[layout]
        create_tensor_mth = {
            torch.sparse_csr: torch.sparse_csr_tensor,
            torch.sparse_bsr: torch.sparse_bsr_tensor,
            torch.sparse_csc: torch.sparse_csc_tensor,
            torch.sparse_bsc: torch.sparse_bsc_tensor,
        }[layout]

        shape = (2, 3, 6, 10)
        nnz = 6
        blocksize = (2, 2) if layout in {torch.sparse_bsr, torch.sparse_bsc} else ()
        sparse = self.genSparseCompressedTensor(
            shape, nnz, device=device, layout=layout, dtype=dtype, index_dtype=index_dtype, blocksize=blocksize)
        comp_indices = compressed_indices_mth(sparse)
        plain_indices = plain_indices_mth(sparse)
        values = sparse.values()

        # select from batch dimensions
        sparse_selected12 = sparse.select(1, 2)
        expected_sparse_selected12 = create_tensor_mth(comp_indices.select(1, 2).contiguous(),
                                                       plain_indices.select(1, 2).contiguous(),
                                                       values.select(1, 2).contiguous(),
                                                       size=(2, 6, 10),
                                                       dtype=dtype,
                                                       device=device)
        self.assertEqual(expected_sparse_selected12, sparse_selected12)

        # selecting rows/col with batch dims not allowed
        sparse_non_batched = sparse[0, 0]
        # select from sparse dimensions if layout supports is
        if layout in {torch.sparse_csr, torch.sparse_csc}:

            for select_args in [(0, 0), (1, 1)]:
                sparse_selected = sparse_non_batched.select(*select_args)
                dense_selected = sparse_non_batched.to_dense().select(*select_args)
                self.assertEqual(dense_selected, sparse_selected)

            # select single element
            # SEE: https://github.com/pytorch/pytorch/issues/82150
            if not (dtype in integral_types() + (torch.bool, )):
                self.assertEqual(sparse[0, 0, 0, 0], sparse.to_dense()[0, 0, 0, 0])
            # assigning to sparse through indexing is disabled, not tested generally because only layouts supporting
            # sparse dim select will get far enough to test
            with self.assertRaisesRegex(TypeError, "Cannot assign to a sparse tensor"):
                sparse[0, 0, 0, 0] = 99.0

            # select from sparse dimensions without removing batch dims, not tested generally because only layouts
            # supporting sparse dim select will get far enough
            msg = "selecting rows or columns is not implemented for batched sparse compressed tensors."
            with self.assertRaisesRegex(RuntimeError, msg):
                sparse.select(-2, 0)

            with self.assertRaisesRegex(RuntimeError, msg):
                sparse.select(-1, 0)
        # ensure raises if layout does not support
        else:
            msg = (
                "selecting non-batch dimensions is currently only supported for non-blocked sparse "
                "compressed layouts tensors.")
            with self.assertRaisesRegex(RuntimeError, msg):
                sparse_non_batched.select(0, 0)


    @parametrize("index_dtype", [torch.int32, torch.int64])
    @dtypes(*all_types_and_complex_and(torch.half, torch.bfloat16, torch.bool))
    def test_sparse_bsc_select(self, device, dtype, index_dtype):
        shape = (3, 6, 10)
        nnz = 6
        sparse = self.genSparseBSCTensor(shape, (2, 2), nnz, dtype=dtype, device=device, index_dtype=index_dtype)

        # select from batch dimensions
        sparse_selected02 = sparse.select(0, 2)
        expected_sparse_selected02 = torch.sparse_bsc_tensor(sparse.ccol_indices().select(0, 2).contiguous(),
                                                             sparse.row_indices().select(0, 2).contiguous(),
                                                             sparse.values().select(0, 2).contiguous(),
                                                             size=(6, 10),
                                                             dtype=dtype,
                                                             device=device)
        self.assertEqual(expected_sparse_selected02, sparse_selected02)

        msg = "selecting non-batch dimensions is currently only supported for CSR tensors"
        # selecting from rows or columns for batched CSR is not yet implemented
        with self.assertRaisesRegex(RuntimeError, msg):
            sparse.select(-2, 0)

        with self.assertRaisesRegex(RuntimeError, msg):
            sparse.select(-1, 0)

        # assigning to sparse via indexing is disabled
        with self.assertRaisesRegex(RuntimeError, msg):
            sparse[0, 0, 0] = 99.0

    @skipMeta
    @dtypes(*all_types_and_complex_and(torch.half, torch.bool, torch.bfloat16))
    def test_resize(self, device, dtype):
        batch_shapes = [(), (2,), (2, 3)]
        for index_dtype, b in zip([torch.int32, torch.int64], batch_shapes):
            shape = (*b, 2, 3)
            nnz = 6
            a = self.genSparseCSRTensor(shape, nnz, dtype=dtype, device=device, index_dtype=index_dtype)

            new_shape = (*b, 4, 5)
            a.resize_(new_shape)

            self.assertEqual(a.shape, new_shape)
            # resize to larger shape doesn't add specified elements
            self.assertEqual(a._nnz(), nnz)

            new_shape = (*b, 1, 5)
            a.resize_(new_shape)

            self.assertEqual(a.shape, new_shape)
            # resize to smaller shape trims specified elements
            self.assertEqual(a._nnz(), 5)

            # trim batched dimensions
            a.resize_(new_shape[-2], new_shape[-1])
            self.assertEqual(a.shape, (new_shape[-2], new_shape[-1]))
            self.assertEqual(a._nnz(), 5)

    @skipMeta
    @dtypes(*all_types_and_complex_and(torch.half, torch.bool, torch.bfloat16))
    def test_resize_errors(self, device, dtype):
        for index_dtype in [torch.int32, torch.int64]:
            shape = (2, 3)
            nnz = 6
            a = self.genSparseCSRTensor(shape, nnz, dtype=dtype, device=device, index_dtype=index_dtype)

            with self.assertRaisesRegex(RuntimeError, "torch.resize_: Only batched sparse CSR matrices are supported"):
                new_shape = (4,)
                a.resize_(new_shape)

            # resizing of columns to smaller size is not implemented
            with self.assertRaisesRegex(
                RuntimeError,
                "torch.resize_: Resizing columns of sparse CSR tensors to a smaller value is not supported.",
            ):
                new_shape = (2, 2)
                a.resize_(new_shape)

    @dtypes(*all_types_and_complex_and(torch.half, torch.bool, torch.bfloat16))
    def test_sparse_csr_from_dense(self, device, dtype):
        dense = torch.tensor([[4, 5, 0], [0, 0, 0], [1, 0, 0]], dtype=dtype, device=device)
        sparse = dense.to_sparse_csr()
        self.assertEqual(torch.tensor([0, 2, 2, 3], dtype=torch.int64), sparse.crow_indices())
        self.assertEqual(torch.tensor([0, 1, 0], dtype=torch.int64), sparse.col_indices())
        self.assertEqual(torch.tensor([4, 5, 1], dtype=dtype), sparse.values())

        dense = torch.tensor([[0, 0, 0], [0, 0, 1], [1, 0, 0]], dtype=dtype, device=device)
        sparse = dense.to_sparse_csr()
        self.assertEqual(torch.tensor([0, 0, 1, 2], dtype=torch.int64), sparse.crow_indices())
        self.assertEqual(torch.tensor([2, 0], dtype=torch.int64), sparse.col_indices())
        self.assertEqual(torch.tensor([1, 1], dtype=dtype), sparse.values())

        dense = torch.tensor([[2, 2, 2], [2, 2, 2], [2, 2, 2]], dtype=dtype, device=device)
        sparse = dense.to_sparse_csr()
        self.assertEqual(torch.tensor([0, 3, 6, 9], dtype=torch.int64), sparse.crow_indices())
        self.assertEqual(torch.tensor([0, 1, 2] * 3, dtype=torch.int64), sparse.col_indices())
        self.assertEqual(torch.tensor([2] * 9, dtype=dtype), sparse.values())

    def _test_sparse_compressed_to_dense(self, device, dtype, layout):
        compressed_format_str = str(layout)[-3:]

        def to_compressed(t):
            return getattr(t, f"to_sparse_{compressed_format_str}")()

        def compressed_constructor(*input, **kwargs):
            constructor = getattr(torch, f"sparse_{compressed_format_str}_tensor")
            return constructor(*input, **kwargs)

        def get_dense_shape(shape, batch_ndim):
            if layout is torch.sparse_csc:
                compressed_dims_slice = slice(batch_ndim + 1, batch_ndim - 1, -1)
            else:
                compressed_dims_slice = slice(batch_ndim, batch_ndim + 2)
            return shape[:batch_ndim] + shape[compressed_dims_slice] + shape[batch_ndim + 2:]

        def transpose(t, batch_ndim):
            if layout is torch.sparse_csc:
                return t.transpose(batch_ndim, batch_ndim + 1)
            return t

        mn = [5, 2, 0]
        for (m, n) in itertools.product(mn, mn):
            size = (m, n)
            dense = make_tensor(size, dtype=dtype, device=device)
            sparse = to_compressed(dense)
            self.assertEqual(sparse.to_dense(), dense)

        batch_shape = (2, 3)
        compressed_indices = torch.tensor([0, 3, 5], device=device).repeat(6, 1).reshape(*batch_shape, -1)
        plain_indices = torch.tensor([0, 1, 2, 0, 1], device=device).repeat(6, 1).reshape(*batch_shape, -1)
        values = torch.tensor([1, 2, 1, 3, 4], device=device, dtype=dtype).repeat(6, 1).reshape(*batch_shape, -1)
        sparse = compressed_constructor(compressed_indices, plain_indices, values, dtype=dtype, device=device)
        dense_shape = get_dense_shape(sparse.shape, len(batch_shape))
        dense = torch.tensor([[1, 2, 1], [3, 4, 0]], dtype=dtype, device=device).repeat(6, 1).reshape(dense_shape)
        self.assertEqual(sparse.to_dense(), transpose(dense, len(batch_shape)))

    @dtypes(*all_types_and_complex_and(torch.half, torch.bool, torch.bfloat16))
    def test_sparse_csr_to_dense(self, device, dtype):
        self._test_sparse_compressed_to_dense(device, dtype, torch.sparse_csr)

    @dtypes(*all_types_and_complex_and(torch.half, torch.bool, torch.bfloat16))
    def test_sparse_csc_to_dense(self, device, dtype):
        self._test_sparse_compressed_to_dense(device, dtype, torch.sparse_csc)

    @skipMeta
    @skipCPUIfNoMklSparse
    @coalescedonoff
    @dtypes(torch.double)
    def test_coo_to_csr_convert(self, device, dtype, coalesced):
        with self.assertRaisesRegex(RuntimeError, "Input is supposed to be a vector"):
            torch._convert_indices_from_coo_to_csr(
                torch.randint(100, (5, 5), device=device),
                size=100)

        size = (5, 5)
        sparse_dim = 2
        nnz = 10
        sparse_coo, _, _ = self.genSparseTensor(size, sparse_dim, nnz, coalesced, device, dtype)
        sparse_csr = sparse_coo.to_sparse_csr()

        self.assertTrue(sparse_csr.is_sparse_csr)
        self.assertEqual(sparse_csr.to_dense(), sparse_coo.to_dense())

        vec = torch.randn((5, 1), dtype=dtype, device=device)
        coo_product = sparse_coo.matmul(vec)
        csr_product = sparse_csr.matmul(vec)

        self.assertEqual(coo_product, csr_product)

        vec = torch.randn((100, 1), dtype=dtype, device=device)
        index = torch.tensor([
            [1, 0, 35, 14, 39, 6, 71, 66, 40, 27],
            [92, 31, 62, 50, 22, 65, 89, 74, 56, 34],
        ], dtype=torch.int32)
        values = torch.tensor([1, 2, 3, 4, 5, 6, 7, 8, 9, 10], dtype=dtype, device=device)
        coo = torch.sparse_coo_tensor(index, values, torch.Size([100, 100]), dtype=dtype, device=device)
        csr = coo.to_sparse_csr()

        self.assertEqual(coo.matmul(vec), csr.matmul(vec))

        col_indices = torch.tensor([
            31, 92, 65, 50, 34, 62, 22, 56, 74, 89
        ], dtype=torch.int64, device=device)
        self.assertEqual(csr.col_indices(), col_indices)

        values = torch.tensor([2, 1, 6, 4, 10, 3, 5, 9, 8, 7], dtype=dtype, device=device)
        self.assertEqual(csr.values(), values)

    @parametrize("blocksize", [2, 4])
    @dtypes((torch.double, torch.int32), (torch.double, torch.int64))
    @unittest.skipIf(not TEST_SCIPY, "SciPy not found")
    @skipMeta
    def test_csr_to_block_csr(self, device, dtypes, blocksize):
        for shape in [(24, 24), (12, 24)]:
            dtype, index_dtype = dtypes
            m, k = shape
            nnz = random.randint(0, m * k)
            t = self.genSparseCSRTensor((m * blocksize, k * blocksize), nnz, dtype=dtype,
                                        device=device, index_dtype=index_dtype)
            st = sp.csr_matrix((t.values().cpu(), t.col_indices().cpu(), t.crow_indices().cpu()), shape=tuple(t.size()))
            block_t = t.to_sparse_bsr((blocksize, blocksize))
            self.assertEqual(block_t.values().dim(), 3)
            self.assertTrue(block_t.layout == torch.sparse_bsr)
            block_st = st.tobsr(blocksize=(blocksize, blocksize))
            self.assertEqual(block_t.values().cpu(), block_st.data)
            self.assertEqual(block_t.col_indices().cpu(), torch.tensor(block_st.indices).to(index_dtype))
            self.assertEqual(block_t.crow_indices().cpu(), torch.tensor(block_st.indptr).to(index_dtype))

    @dtypes(torch.double)
    @unittest.skipIf(not TEST_SCIPY, "SciPy not found")
    def test_csr_to_block_csr_errors(self, device, dtype):
        for index_dtype in [torch.int32, torch.int64]:
            nnz = 15
            t = self.genSparseCSRTensor((16, 16), nnz, dtype=dtype,
                                        device=device, index_dtype=index_dtype)
            with self.assertRaisesRegex(RuntimeError, "must be square."):
                block_t = t.to_sparse_bsr((2, 3))

            with self.assertRaisesRegex(RuntimeError, r"size \(16, 16\) with block size \(5, 5\)"):
                block_t = t.to_sparse_bsr((5, 5))

    @dtypes(*all_types_and_complex_and(torch.half, torch.bool, torch.bfloat16))
    def test_sparse_csr_from_dense_convert_error(self, device, dtype):
        size = (4, 2, 4)
        dense = make_tensor(size, dtype=dtype, device=device)

        with self.assertRaisesRegex(RuntimeError, "Only 2D"):
            sparse = dense.to_sparse_csr()

    # TODO: Support auto generation of device check for sparse tensors
    # See: https://github.com/pytorch/pytorch/issues/59058
    @onlyCUDA
    @dtypes(torch.double)
    def test_matmul_device_mismatch(self, device, dtype):
        cpu = torch.rand((10, 10))
        cuda = cpu.cuda()
        for s, m1, m2 in itertools.product((cpu, cuda), repeat=3):
            csr = m1.to_sparse()
            if s.device == csr.device == m2.device:
                torch.addmm(s, csr, m2)
            else:
                with self.assertRaisesRegex(RuntimeError, "Expected all tensors to be on the same device"):
                    torch.addmm(s, csr, m2)

    @skipCPUIfNoMklSparse
    @skipCUDAIfNoCusparseGeneric
    @dtypes(*floating_and_complex_types())
    @dtypesIfCUDA(*floating_and_complex_types_and(
                  *[torch.half] if SM53OrLater else [],
                  *[torch.bfloat16] if SM80OrLater else []))
    def test_csr_matvec(self, device, dtype):
        side = 100
        for index_dtype in [torch.int32, torch.int64]:
            csr = self.genSparseCSRTensor((side, side), 1000, device=device, dtype=dtype, index_dtype=index_dtype)
            vec = torch.randn(side, dtype=dtype, device=device)

            res = csr.matmul(vec)
            expected = csr.to_dense().matmul(vec)

            self.assertEqual(res, expected)

            bad_vec = torch.randn(side + 10, dtype=dtype, device=device)
            err_msg = "size mismatch, got"
            with self.assertRaisesRegex(RuntimeError, err_msg):
                csr.matmul(bad_vec)

    @onlyCUDA
    @unittest.skipIf(not CUDA11OrLater, "Only CUDA 11+ is supported")
    @dtypes(torch.float32, torch.float64, torch.complex64, torch.complex128)
    def test_baddbmm(self, device, dtype):
        def run_test(c, a, a_batched, b, op_b=False, op_out=False, *, dtype=None, device=None):
            alpha = complex(random.random(), random.random()) if dtype.is_complex else random.random()
            beta = complex(random.random(), random.random()) if dtype.is_complex else random.random()
            b = b.mH if (op_b and a.shape == b.shape) else b

            actual = torch.baddbmm(c, a_batched, b, alpha=alpha, beta=beta)

            out = torch.empty_like(c.mH if op_out and a.shape == b.shape else c)
            torch.baddbmm(c, a_batched, b, alpha=alpha, beta=beta, out=out)

            expected = [torch.addmm(c[i], a, b[i], alpha=alpha, beta=beta) for i in range(c.shape[0])]
            expected = torch.stack(expected, 0)

            self.assertEqual(actual, out)
            self.assertEqual(actual, expected)

        for index_dtype in [torch.int32, torch.int64]:
            for (m, n, k), batch_size, noncontiguous in zip(itertools.product([2, 5], repeat=3), [1, 3], [True, False]):
                nnz = random.randint(0, m * k)
                a = self.genSparseCSRTensor((m, k), nnz, dtype=dtype, device=device, index_dtype=index_dtype)

                # a_batched is a regular CSR tensor but with a batch dimension in the shape
                a_batched = torch._sparse_csr_tensor_unsafe(
                    a.crow_indices(), a.col_indices(), a.values(), (batch_size, m, k))

                b = make_tensor((batch_size, k, n), dtype=dtype, device=device, noncontiguous=noncontiguous)
                c = make_tensor((batch_size, m, n), dtype=dtype, device=device, noncontiguous=noncontiguous)
                for op_b, op_out in itertools.product([True, False], repeat=2):
                    run_test(c, a, a_batched, b, op_b, op_out, dtype=dtype, device=device)

    @onlyCUDA
    @unittest.skipIf(not CUDA11OrLater, "Only CUDA 11+ is supported")
    @skipCUDAIfNoCusparseGeneric
    @dtypes(torch.float32, torch.float64, torch.complex64, torch.complex128)
    def test_bmm(self, device, dtype):
        def run_test(a, a_batched, b, op_b=False, op_out=False, *, dtype=None, device=None):
            b = b.mH if (op_b and a.shape == b.shape) else b

            actual = torch.bmm(a_batched, b)

            out = torch.empty_like(actual.mH if op_out and a.shape == b.shape else actual)
            torch.bmm(a_batched, b, out=out)

            expected = [torch.mm(a, b[i]) for i in range(b.shape[0])]
            expected = torch.stack(expected, 0)

            self.assertEqual(actual, out)
            self.assertEqual(actual, expected)

        for index_dtype in [torch.int32, torch.int64]:
            for (m, n, k), batch_size, noncontiguous in zip(itertools.product([2, 5], repeat=3), [1, 3], [True, False]):
                nnz = random.randint(0, m * k)
                a = self.genSparseCSRTensor((m, k), nnz, dtype=dtype, device=device, index_dtype=index_dtype)

                # a_batched is a regular CSR tensor but with a batch dimension in the shape
                a_batched = torch._sparse_csr_tensor_unsafe(
                    a.crow_indices(), a.col_indices(), a.values(), (batch_size, m, k))

                b = make_tensor((batch_size, k, n), dtype=dtype, device=device, noncontiguous=noncontiguous)
                for op_b, op_out in itertools.product([True, False], repeat=2):
                    run_test(a, a_batched, b, op_b, op_out, dtype=dtype, device=device)

    def run_test_block_addmm_addmv(self, addmv_addmm, c, a, b, op_b=False, op_out=False, *, dtype=None, device=None):
        alpha = complex(random.random(), random.random()) if dtype.is_complex else random.random()
        beta = complex(random.random(), random.random()) if dtype.is_complex else random.random()
        b = b.mH if (op_b and a.shape == b.shape) else b

        actual = addmv_addmm(c, a, b, alpha=alpha, beta=beta)

        out = torch.empty_like(c.mH if op_out and a.shape == b.shape else c)
        addmv_addmm(c, a, b, alpha=alpha, beta=beta, out=out)

        a_bsr = sp.bsr_matrix(
            (
                a.values().cpu().numpy(),
                a.col_indices().cpu().numpy(),
                a.crow_indices().cpu().numpy(),
            ),
            shape=a.shape,
        )
        expected = alpha * (a_bsr * b.cpu().resolve_conj().numpy()) + beta * c.cpu().numpy()
        self.assertEqual(actual, out)
        self.assertEqual(actual, expected)

    # TODO: block_size 1 is broken
    @parametrize("block_size", [2, 3])
    @parametrize("index_dtype", [torch.int32, torch.int64])
    @parametrize("noncontiguous", [True, False])
    @skipCPUIfNoMklSparse
    @unittest.skipIf(not TEST_SCIPY, "SciPy not found")
    @dtypes(torch.float32, torch.float64, torch.complex64, torch.complex128)
    @precisionOverride({torch.float32: 1e-3, torch.complex64: 1e-3,
                        torch.float64: 1e-5, torch.complex128: 1e-5})
    def test_block_addmm(self, device, dtype, index_dtype, block_size, noncontiguous):
        for (m, n, k) in itertools.product([2, 5], repeat=3):
            nnz = random.randint(0, m * k)
            if not noncontiguous:
                a = self.genSparseCSRTensor((m * block_size, k * block_size), nnz,
                                            dtype=dtype, device=device, index_dtype=index_dtype)
                a = a.to_sparse_bsr((block_size, block_size))
            else:
                a = self.genSparseCSRTensor((m, k), nnz, dtype=dtype, device=device, index_dtype=index_dtype)
                a_data = make_tensor((nnz, block_size, block_size), dtype=dtype, device=device)
                a_data = a_data.mT if noncontiguous else a_data   # Test column-major blocks
                a = torch._sparse_bsr_tensor_unsafe(a.crow_indices(), a.col_indices(),
                                                    a_data, (m * block_size, k * block_size))
            b = make_tensor((k * block_size, n * block_size), dtype=dtype, device=device, noncontiguous=noncontiguous)
            c = make_tensor((m * block_size, n * block_size), dtype=dtype, device=device, noncontiguous=noncontiguous)
            for op_b, op_out in itertools.product([True, False], repeat=2):
                self.run_test_block_addmm_addmv(torch.addmm, c, a, b, op_b, op_out, dtype=dtype, device=device)

    @parametrize("block_size", [2, 3])
    @parametrize("index_dtype", [torch.int32, torch.int64])
    @parametrize("noncontiguous", [True, False])
    @skipCPUIfNoMklSparse
    @unittest.skipIf(not TEST_SCIPY, "SciPy not found")
    @dtypes(torch.float32, torch.float64, torch.complex64, torch.complex128)
    def test_block_addmv(self, device, dtype, index_dtype, block_size, noncontiguous):
        # TODO: Explicitly disable block size 1 support
        # if (TEST_WITH_ROCM or not TEST_CUSPARSE_GENERIC) and block_size == 1:
        #     return
        for (m, k) in itertools.product([2, 5], repeat=2):
            nnz = random.randint(0, m * k)
            if not noncontiguous:
                a = self.genSparseCSRTensor((m * block_size, k * block_size), nnz,
                                            dtype=dtype, device=device, index_dtype=index_dtype)
                a = a.to_sparse_bsr((block_size, block_size))
            else:
                a = self.genSparseCSRTensor((m, k), nnz, dtype=dtype, device=device, index_dtype=index_dtype)
                a_data = make_tensor((nnz, block_size, block_size), dtype=dtype, device=device)
                a_data = a_data.mT if noncontiguous else a_data   # Test column-major blocks
                a = torch._sparse_bsr_tensor_unsafe(a.crow_indices(), a.col_indices(),
                                                    a_data, (m * block_size, k * block_size))
            b = make_tensor((k * block_size,), dtype=dtype, device=device, noncontiguous=noncontiguous)
            c = make_tensor((m * block_size,), dtype=dtype, device=device, noncontiguous=noncontiguous)
            self.run_test_block_addmm_addmv(torch.addmv, c, a, b, dtype=dtype, device=device)

    @parametrize("block_size", [2, 3])
    @parametrize("index_dtype", [torch.int32, torch.int64])
    @parametrize("noncontiguous", [True, False])
    @skipCPUIfNoMklSparse
    @unittest.skipIf(not TEST_SCIPY, "SciPy not found")
    @dtypes(torch.float32, torch.float64, torch.complex64, torch.complex128)
    def test_block_triangular_solve(self, device, dtype, index_dtype, block_size, noncontiguous):
        def run_test(a, b, upper, transpose, unitriangular, op_out):
            if unitriangular and self.device_type == 'cpu':
                # TODO: When unitriangular=True results are not correct on CPU
                return

            if not upper and self.device_type == 'cpu':
                # TODO: When upper=False some generated inputs might crash on CPU
                return

            actual = torch.triangular_solve(b, a, upper=upper, unitriangular=unitriangular, transpose=transpose)
            actual_X = actual.solution
            actual_A_clone = actual.cloned_coefficient
            self.assertTrue(actual_A_clone.numel() == 0)
            if a._nnz() == 0:
                self.assertTrue(actual_X.isnan().all())
                return

            # TODO: replace with torch method when implemented to_dense() on block sparse tensor
            a_bsr = sp.bsr_matrix(
                (
                    a.values().cpu().numpy(),
                    a.col_indices().cpu().numpy(),
                    a.crow_indices().cpu().numpy(),
                ),
                shape=a.shape,
            )
            expected_X, _ = torch.triangular_solve(
                b,
                torch.tensor(a_bsr.todense(), device=device),
                transpose=transpose,
                upper=upper,
                unitriangular=unitriangular)

            if expected_X.isnan().any():
                # TODO: zeros on the diagonal are not handled for CPU path
                # there's no way to query this info from MKL
                if self.device_type == 'cuda' and not TEST_WITH_ROCM:
                    self.assertTrue(actual_X.isnan().any() or actual_X.isinf().any())
                return

            self.assertEqual(actual_X, expected_X)

            out = torch.empty_like(b.mH if op_out and a.shape == b.shape else b)
            torch.triangular_solve(
                b, a,
                upper=upper, unitriangular=unitriangular, transpose=transpose, out=(out, actual_A_clone)
            )
            self.assertEqual(out, actual_X)
            self.assertEqual(out, expected_X)

        for (m, k) in itertools.product([2, 3], [1, 3]):
            nnz = random.randint(0, m * m)
            if not noncontiguous:
                a = self.genSparseCSRTensor((m * block_size, m * block_size), nnz,
                                            dtype=dtype, device=device, index_dtype=index_dtype)
                a = a.to_sparse_bsr((block_size, block_size))
            else:
                a = self.genSparseCSRTensor((m, m), nnz, dtype=dtype, device=device, index_dtype=index_dtype)
                a_data = make_tensor((nnz, block_size, block_size), dtype=dtype, device=device)
                a_data = a_data.mT if noncontiguous else a_data  # Test column-major blocks
                a = torch._sparse_bsr_tensor_unsafe(a.crow_indices(), a.col_indices(),
                                                    a_data, (m * block_size, m * block_size))
            b = make_tensor((m * block_size, k), dtype=dtype, device=device, noncontiguous=noncontiguous)

            for (upper, unitriangular, transpose, op_out) in itertools.product([True, False], repeat=4):
                run_test(a, b, upper, unitriangular, transpose, op_out)

    @skipCPUIfNoMklSparse
    @unittest.skipIf(not CUDA11OrLater, "Only CUDA 11+ is supported")
    @dtypes(torch.double)
    def test_mm(self, device, dtype):
        def test_shape(di, dj, dk, nnz0=None, nnz1=None):
            for index_dtype in [torch.int32, torch.int64]:
                alpha = random.random()
                beta = random.random()

                def _test_addmm(t, x, y):
                    # TODO: addmm doesn't support strided result for sparse inputs.
                    # res = beta * t  + alpha * (x @ y)
                    res = torch.addmm(t, x, y, beta=beta, alpha=alpha)
                    expected = torch.addmm(t, x.to_dense(), y.to_dense(), beta=beta, alpha=alpha)
                    self.assertEqual(res, expected)

                    res = torch.addmm(t, x, y)
                    expected = torch.addmm(t, x.to_dense(), y.to_dense())
                    self.assertEqual(res, expected)

                def _test_mm(x, y):
                    res = torch.mm(x, y)
                    expected = torch.mm(x.to_dense(), y.to_dense())
                    if x.layout is torch.strided or y.layout is torch.strided:
                        self.assertEqual(res.layout, torch.strided)
                    else:
                        self.assertEqual(res.layout, torch.sparse_csr)
                    self.assertEqual(res.to_dense(), expected)

                def _test(t, x, y):
                    _test_addmm(t, x, y)
                    _test_mm(x, y)

                if nnz0 is None:
                    nnz0 = random.randint(di * dk // 2, di * dk)
                t = torch.randn(di, dj, dtype=dtype, device=device)
                x = self.genSparseCSRTensor((di, dk), nnz0, device=device, dtype=dtype, index_dtype=index_dtype)
                y = torch.randn(dk, dj, dtype=dtype, device=device)
                _test(t, x, y)

                if nnz1 is None:
                    nnz1 = random.randint(dk * dj // 2, dk * dj)
                t = torch.randn(di, dj, dtype=dtype, device=device)
                x = torch.randn(di, dk, dtype=dtype, device=device)
                y = self.genSparseCSRTensor((dk, dj), nnz1, device=device, dtype=dtype, index_dtype=index_dtype)
                _test(t, x, y)

                x_shape, y_shape = x.shape, y.shape

                gen_csr_csc = [self.genSparseCSRTensor, self.genSparseCSCTensor]

                # Test mm({CSR, CSC}, {CSR, CSC})
                for gen_x, gen_y in itertools.product(gen_csr_csc, gen_csr_csc):
                    x = gen_x(x_shape, nnz0, device=device, dtype=dtype, index_dtype=index_dtype)
                    y = gen_y(y_shape, nnz1, device=device, dtype=dtype, index_dtype=index_dtype)
                    _test_mm(x, y)

        for i in [2, 4]:
            for j in [2, 4, 7]:
                for k in [2, 3, 7]:
                    test_shape(i, j, k)
        test_shape(4, 4, 4, 0, 0)

    @skipCPUIfNoMklSparse
    @dtypes(*floating_and_complex_types())
    @dtypesIfCUDA(*floating_and_complex_types_and(
                  *[torch.half] if SM53OrLater and TEST_CUSPARSE_GENERIC else [],
                  *[torch.bfloat16] if SM80OrLater and TEST_CUSPARSE_GENERIC else []))
    @precisionOverride({torch.bfloat16: 1e-2, torch.float16: 1e-2})
    def test_sparse_mm(self, device, dtype):
        def test_shape(d1, d2, d3, nnz, transposed, index_dtype):
            if transposed:
                D = torch.randn(d3, d2, dtype=dtype, device=device).t_()
            else:
                D = torch.randn(d2, d3, dtype=dtype, device=device)
            S = self.genSparseCSRTensor((d1, d2), nnz, device=device, dtype=dtype, index_dtype=index_dtype)
            S_dense = S.to_dense()
            self.assertEqual(torch.sparse.mm(S, D), torch.mm(S_dense, D))

        for index_dtype in [torch.int32, torch.int64]:
            test_shape(7, 8, 9, 20, False, index_dtype)
            test_shape(7, 8, 9, 20, True, index_dtype)

    @dtypes(*floating_and_complex_types())
    @dtypesIfCUDA(*floating_and_complex_types_and(
                  *[torch.half] if SM53OrLater and TEST_CUSPARSE_GENERIC else [],
                  *[torch.bfloat16] if SM80OrLater and TEST_CUSPARSE_GENERIC else []))
    @precisionOverride({torch.bfloat16: 1e-2, torch.float16: 1e-2})
    def test_sparse_addmm(self, device, dtype):
        def test_shape(m, n, p, nnz, broadcast, index_dtype, alpha_beta=None):
            if alpha_beta is None:
                alpha = random.random()
                beta = random.random()
            else:
                alpha, beta = alpha_beta
            if broadcast:
                D1 = make_tensor((), dtype=dtype, device=device)
            else:
                D1 = make_tensor([n, p], dtype=dtype, device=device)
            D2 = make_tensor([m, p], dtype=dtype, device=device)
            S = self.genSparseCSRTensor([n, m], nnz, dtype=dtype, device=device, index_dtype=index_dtype)
            S_dense = S.to_dense()
            Y = torch.sparse.addmm(D1, S, D2, beta=beta, alpha=alpha)
            Y_dense = torch.addmm(D1, S_dense, D2, beta=beta, alpha=alpha)
            self.assertEqual(Y, Y_dense)

        for index_dtype in [torch.int32, torch.int64]:
            test_shape(7, 8, 9, 20, False, index_dtype, None)
            test_shape(7, 8, 9, 20, True, index_dtype, None)
            test_shape(7, 8, 9, 20, False, index_dtype, (1, 0))
            test_shape(7, 8, 9, 20, True, index_dtype, (1, 0))
            test_shape(7, 8, 9, 20, False, index_dtype, (1, 1))
            test_shape(7, 8, 9, 20, True, index_dtype, (1, 1))

    @skipCPUIfNoMklSparse
    @dtypes(*floating_and_complex_types())
    @precisionOverride({torch.double: 1e-8, torch.float: 1e-4, torch.bfloat16: 0.6,
                        torch.half: 1e-1, torch.cfloat: 1e-4, torch.cdouble: 1e-8})
    @dtypesIfCUDA(*floating_types_and(torch.complex64,
                                      *[torch.bfloat16] if SM80OrLater else [],
                                      *[torch.half] if SM53OrLater else [],
                                      *[torch.complex128] if CUSPARSE_SPMM_COMPLEX128_SUPPORTED else []))
    @skipCUDAIf(
        not _check_cusparse_spgemm_available(),
        "cuSparse Generic API SpGEMM is not available"
    )
    def test_addmm_all_sparse_csr(self, device, dtype):
        M = torch.randn(10, 25, device=device).to(dtype)
        m1 = torch.randn(10, 50, device=device).to(dtype)
        m2 = torch.randn(50, 25, device=device).to(dtype)
        _test_addmm_addmv(self, torch.addmm, M, m1, m2, layout=torch.sparse_csr, mode="all_sparse")

        # Test 0-strided
        M = torch.randn(10, 1, device=device).to(dtype).expand(10, 25)
        m1 = torch.randn(10, 1, device=device).to(dtype).expand(10, 50)
        m2 = torch.randn(50, 25, device=device).to(dtype)
        _test_addmm_addmv(self, torch.addmm, M, m1, m2, layout=torch.sparse_csr, mode="all_sparse")

        # Test beta=0, M=nan
        M = torch.full((10, 25), float('nan'), device=device).to(dtype)
        m1 = torch.randn(10, 50, device=device).to(dtype)
        m2 = torch.randn(50, 25, device=device).to(dtype)
        _test_addmm_addmv(self, torch.addmm, M, m1, m2, beta=0, layout=torch.sparse_csr, mode="all_sparse")

        # Test transpose
        for t1, t2, t3, t4 in itertools.product([True, False], repeat=4):
            def maybe_transpose(cond, m):
                if not cond:
                    return m
                return m.t().clone(memory_format=torch.contiguous_format).t()

            M = maybe_transpose(t1, torch.randn(10, 25, device=device).to(dtype))
            m1 = maybe_transpose(t2, torch.randn(10, 50, device=device).to(dtype))
            m2 = maybe_transpose(t3, torch.randn(50, 25, device=device).to(dtype))
            _test_addmm_addmv(self, torch.addmm, M, m1, m2, transpose_out=t4, layout=torch.sparse_csr, mode="all_sparse")

    @onlyCPU
    @skipCPUIfNoMklSparse
    @dtypes(*floating_and_complex_types())
    def test_addmm_dense_result(self, device, dtype):
        M = torch.randn(10, 25, device=device).to(dtype)
        m1 = torch.randn(10, 50, device=device).to(dtype)
        m2 = torch.randn(50, 25, device=device).to(dtype)
        _test_addmm_addmv(self, torch.addmm, M, m1, m2, layout=torch.sparse_csr, mode="dense_result")

        # Test 0-strided
        M = torch.randn(10, 1, device=device).to(dtype).expand(10, 25)
        m1 = torch.randn(10, 1, device=device).to(dtype).expand(10, 50)
        m2 = torch.randn(50, 25, device=device).to(dtype)
        _test_addmm_addmv(self, torch.addmm, M, m1, m2, layout=torch.sparse_csr, mode="dense_result")

        # Test beta=0, M=nan
        M = torch.full((10, 25), float('nan'), device=device).to(dtype)
        m1 = torch.randn(10, 50, device=device).to(dtype)
        m2 = torch.randn(50, 25, device=device).to(dtype)
        _test_addmm_addmv(self, torch.addmm, M, m1, m2, beta=0, layout=torch.sparse_csr, mode="dense_result")

        # Test transpose
        for t1, t2, t3, t4 in itertools.product([True, False], repeat=4):
            def maybe_transpose(cond, m):
                if not cond:
                    return m
                return m.t().clone(memory_format=torch.contiguous_format).t()

            M = maybe_transpose(t1, torch.randn(10, 25, device=device).to(dtype))
            m1 = maybe_transpose(t2, torch.randn(10, 50, device=device).to(dtype))
            m2 = maybe_transpose(t3, torch.randn(50, 25, device=device).to(dtype))
            _test_addmm_addmv(self, torch.addmm, M, m1, m2, transpose_out=t4, layout=torch.sparse_csr, mode="dense_result")

    @parametrize("k", [0, 1, 8])
    @parametrize("n", [0, 1, 10])
    @parametrize("m", [0, 1, 25])
    @skipCPUIfNoMklSparse
    @dtypes(*floating_and_complex_types())
    @dtypesIfCUDA(*floating_types_and(torch.complex64,
                                      *[torch.bfloat16] if SM80OrLater else [],
                                      *[torch.half] if SM53OrLater else [],
                                      *[torch.complex128] if CUSPARSE_SPMM_COMPLEX128_SUPPORTED else []))
    @skipCUDAIf(
        not _check_cusparse_spgemm_available(),
        "cuSparse Generic API SpGEMM is not available"
    )
    @precisionOverride({torch.double: 1e-8, torch.float: 1e-4, torch.bfloat16: 0.6,
                        torch.half: 1e-1, torch.cfloat: 1e-4, torch.cdouble: 1e-8})
    def test_addmm_sizes_all_sparse_csr(self, device, dtype, m, n, k):
        M = torch.randn(n, m, device=device).to(dtype)
        m1 = torch.randn(n, k, device=device).to(dtype)
        m2 = torch.randn(k, m, device=device).to(dtype)
        _test_addmm_addmv(self, torch.addmm, M, m1, m2, layout=torch.sparse_csr, mode="all_sparse")

        M = torch.randn(n, m, device=device).to(dtype).to_sparse_csr()
        m1 = torch.randn(n, k + 1, device=device).to(dtype).to_sparse_csr()
        m2 = torch.randn(k, m, device=device).to(dtype).to_sparse_csr()
        self.assertRaisesRegex(RuntimeError, f"{n}x{k + 1}.*{k}x{m}", lambda: torch.addmm(M, m1, m2))
        self.assertRaisesRegex(RuntimeError, f"{n}x{k + 1}.*{k}x{m}", lambda: torch.mm(m1, m2))

    @skipCPUIfNoMklSparse
    @dtypes(torch.float)
    def test_addmm_errors(self, device, dtype):
        # test that the errors are the same for dense and sparse versions
        import re

        def test1(*, is_sparse):
            # shapes must be compatible for matrix multiplication
            a = make_tensor((2, 3), dtype=dtype, device=device)
            if is_sparse:
                a_sparse = a.to_sparse_csr()
                return torch.addmm(a, a_sparse, a)
            else:
                return torch.addmm(a, a, a)

        def test2(*, is_sparse):
            # mat2 must be a matrix
            a = make_tensor((2, 3), dtype=dtype, device=device)
            if is_sparse:
                a_sparse = a.to_sparse_csr()
                return torch.addmm(a, a_sparse, a.unsqueeze(0))
            else:
                return torch.addmm(a, a, a.unsqueeze(0))

        def test3(*, is_sparse):
            # the first input needs to be 1D or 2D
            a = make_tensor((3, 3), dtype=dtype, device=device)
            if is_sparse:
                a_sparse = a.to_sparse_csr()
                return torch.addmm(a.unsqueeze(0), a_sparse, a)
            else:
                return torch.addmm(a.unsqueeze(0), a, a)

        for test in (test1, test2, test3):
            try:
                test(is_sparse=False)
            except RuntimeError as msg:
                with self.assertRaisesRegex(RuntimeError, re.escape(str(msg))):
                    test(is_sparse=True)

    @skipCPUIfNoMklSparse
    @dtypes(torch.float)
    def test_mm_errors(self, device, dtype):
        # test that the errors are the same for dense and sparse versions
        import re

        def test1(*, is_sparse):
            # shapes must be compatible for matrix multiplication
            a = make_tensor((2, 3), dtype=dtype, device=device)
            if is_sparse:
                a_sparse = a.to_sparse_csr()
                return torch.mm(a_sparse, a)
            else:
                return torch.mm(a, a)

        def test2(*, is_sparse):
            # mat2 must be a matrix
            a = make_tensor((2, 3), dtype=dtype, device=device)
            if is_sparse:
                a_sparse = a.to_sparse_csr()
                return torch.mm(a_sparse, a.unsqueeze(0))
            else:
                return torch.mm(a, a.unsqueeze(0))

        for test in (test1, test2):
            try:
                test(is_sparse=False)
            except RuntimeError as msg:
                with self.assertRaisesRegex(RuntimeError, re.escape(str(msg))):
                    test(is_sparse=True)

    @dtypes(torch.float, torch.double)
    def test_add(self, device, dtype):
        def _test_spadd_shape(nnz, shape):
            # sparse.to_dense() uses torch.add internally so if torch.add is wrong,
            # the dense tensor will be wrong but this test would still pass
            # there's a separate test that checks for the correctness of the .to_dense() call
            x = self.genSparseCSRTensor(shape, nnz, dtype=dtype, device=device, index_dtype=torch.int32)
            y = torch.randn(*shape, dtype=dtype, device=device)
            r = random.random()

            res = torch.add(y, x, alpha=r)
            expected = y + r * x.to_dense()
            self.assertEqual(res, expected)

            # Non contiguous dense tensor
            s = list(shape)
            s[0] = shape[-1]
            s[-1] = shape[0]
            y = torch.randn(*s, dtype=torch.double, device=device)
            y.transpose_(0, len(s) - 1)
            r = random.random()

            res = torch.add(y, x, alpha=r)
            expected = y + r * x.to_dense()

            self.assertEqual(res, expected)

        ns = [2, 5]
        batch_shapes = [(), (2,), (2, 3)]
        for b, m, n in itertools.product(batch_shapes, ns, ns):
            _test_spadd_shape(0, (*b, m, n))
            _test_spadd_shape(m * n // 2, (*b, m, n))
            _test_spadd_shape(m * n, (*b, m, n))

    @dtypes(torch.float, torch.double)
    def test_mul(self, device, dtype):
        # TODO: This whole test should be migrated to OpInfos
        def _test_spadd_shape(fn, nnz, shape):
            x = self.genSparseCSRTensor(shape, nnz, dtype=dtype, device=device, index_dtype=torch.int32)
            y = self.genSparseCSRTensor(shape, nnz, dtype=dtype, device=device, index_dtype=torch.int32)

            # Forward comparison
            res_sparse_sparse = fn(y, x)
            res_dense_sparse = fn(y.to_dense(), x)
            res_sparse_dense = fn(y, x.to_dense())
            expected = fn(y.to_dense(), x.to_dense()).to_sparse_csr()
            self.assertEqual(res_sparse_sparse, expected)
            # TODO: While result of mul(dense, csr) is csr, it is not fully compressed.
            # That means it may contain materialized zeros, since the dense argument
            # is converted according to the sparsity pattern of csr. In the future
            # we might require the result to be fully compressed.
            self.assertEqual(res_dense_sparse.to_dense(), expected.to_dense())
            self.assertEqual(res_sparse_dense.to_dense(), expected.to_dense())

            # Grad comparison
            x = self.genSparseCSRTensor(shape, nnz, dtype=dtype, device=device, index_dtype=torch.int32)
            y = self.genSparseCSRTensor(shape, nnz, dtype=dtype, device=device, index_dtype=torch.int32)
            z = self.genSparseCSRTensor(shape, nnz, dtype=dtype, device=device, index_dtype=torch.int32)

            # csr * csr -> csr with csr, csr gradients
            x_a = x.clone().requires_grad_()
            y_a = y.clone().requires_grad_()

            fn(y_a, x_a).backward(z)

            x_dense_a = x.to_dense().requires_grad_()
            y_dense_a = y.to_dense().requires_grad_()

            fn(y_dense_a, x_dense_a).backward(z.to_dense())

            self.assertEqual(x_a.grad.layout, torch.sparse_csr)
            self.assertEqual(y_a.grad.layout, torch.sparse_csr)

            self.assertEqual(x_a.grad.to_dense(), x_dense_a.grad)
            self.assertEqual(y_a.grad.to_dense(), y_dense_a.grad)

            # TODO: Currently strided Tensors cannot have csr gradients
            # dense * csr -> csr with csr, dense gradients
            x_a = x.clone().requires_grad_()
            y_a = y.to_dense().clone().requires_grad_()
            err_msg = "Function MulBackward0 returned an invalid gradient at index 0 - expected layout Strided but got SparseCsr"
            with self.assertRaisesRegex(RuntimeError, err_msg):
                fn(y_a, x_a).backward(z)

            # csr * dense -> csr with dense, csr gradients
            x_a = x.to_dense().clone().requires_grad_()
            y_a = y.clone().requires_grad_()
            err_msg = "Function MulBackward0 returned an invalid gradient at index 1 - expected layout Strided but got SparseCsr"
            with self.assertRaisesRegex(RuntimeError, err_msg):
                fn(y_a, x_a).backward(z)

        _test_spadd_shape(torch.mul, 100, [100, 100])
        _test_spadd_shape(torch.mul, 0, [100, 100])
        _test_spadd_shape(torch.mul, 100, [100, 1])
        _test_spadd_shape(torch.mul, 100, [1, 100])

    @skipCPUIfNoMklSparse
    @dtypes(torch.float32, torch.float64, torch.complex64, torch.complex128)
    def test_sparse_add(self, device, dtype):
        def run_test(m, n, index_dtype):

            alpha = random.random()
            nnz1 = random.randint(0, m * n)
            nnz2 = random.randint(0, m * n)
            nnz3 = random.randint(0, m * n)

            if TEST_WITH_ROCM:
                # ROCm fails when nnz = 0
                nnz1, nnz2, nnz3 = max(1, nnz1), max(1, nnz2), max(1, nnz3)

            S1 = self.genSparseCSRTensor([m, n], nnz1, dtype=dtype, device=device, index_dtype=index_dtype)
            S2 = self.genSparseCSRTensor([m, n], nnz2, dtype=dtype, device=device, index_dtype=index_dtype)
            S3 = self.genSparseCSRTensor([m, n], nnz3, dtype=dtype, device=device, index_dtype=index_dtype)

            expected = torch.add(S1.to_dense(), S2.to_dense(), alpha=alpha)
            actual = torch.add(S1, S2, alpha=alpha, out=S3)

            self.assertEqual(actual.to_dense(), expected)
            self.assertEqual(S3.to_dense(), expected)

        for index_dtype in [torch.int32, torch.int64]:
            for m, n in itertools.product([3, 5], [3, 5]):
                run_test(m, n, index_dtype)

    @dtypes(torch.float32, torch.float64, torch.complex64, torch.complex128)
    def test_sparse_add_errors(self, device, dtype):
        def run_test(index_type):
            a = self.genSparseCSRTensor((2, 2), 3, dtype=dtype, device=device, index_dtype=index_dtype)
            b = self.genSparseCSRTensor((2, 1), 2, dtype=dtype, device=device, index_dtype=index_dtype)
            with self.assertRaisesRegex(RuntimeError, "Expected input tensors to have the same shape"):
                torch.add(a, b)

        for index_dtype in [torch.int32, torch.int64]:
            run_test(index_dtype)

    @skipCPUIfNoMklSparse
    @skipCUDAIf(
        not _check_cusparse_triangular_solve_available(),
        "cuSparse Generic API SpSV is not available"
    )
    @dtypes(torch.float32, torch.float64, torch.complex64, torch.complex128)
    @precisionOverride({torch.float32: 1e-3, torch.complex64: 1e-3,
                        torch.float64: 1e-8, torch.complex128: 1e-8})
    def test_sparse_triangular_solve(self, device, dtype):

        def run_test(n, k, upper, unitriangular, transpose, zero):
            triangle_function = torch.triu if upper else torch.tril
            make_A = torch.zeros if zero else make_tensor
            A = make_A((n, n), dtype=dtype, device=device)
            A = triangle_function(A)
            A_sparse = A.to_sparse_csr()
            B = make_tensor((n, k), dtype=dtype, device=device)

            expected = torch.triangular_solve(B, A, upper=upper, unitriangular=unitriangular, transpose=transpose)
            expected_X = expected.solution

            actual = torch.triangular_solve(B, A_sparse, upper=upper, unitriangular=unitriangular, transpose=transpose)
            actual_X = actual.solution
            actual_A_clone = actual.cloned_coefficient
            self.assertTrue(actual_A_clone.numel() == 0)
            if A_sparse._nnz() == 0:
                self.assertTrue(actual_X.isnan().all())
                return
            self.assertEqual(actual_X, expected_X)

            # test out with C contiguous strides
            out = torch.empty_strided((n, k), (k, 1), dtype=dtype, device=device)
            torch.triangular_solve(
                B, A_sparse,
                upper=upper, unitriangular=unitriangular, transpose=transpose, out=(out, actual_A_clone)
            )
            self.assertEqual(out, expected_X)

            # test out with F contiguous strides
            out = torch.empty_strided((n, k), (1, n), dtype=dtype, device=device)
            torch.triangular_solve(
                B, A_sparse,
                upper=upper, unitriangular=unitriangular, transpose=transpose, out=(out, actual_A_clone)
            )
            self.assertEqual(out, expected_X)
            self.assertEqual(out.stride(), (1, n))

            # test out with discontiguous strides
            out = torch.empty_strided((2 * n, k), (1, 2 * n), dtype=dtype, device=device)[::2]
            if n > 0 and k > 0:
                self.assertFalse(out.is_contiguous())
                self.assertFalse(out.t().is_contiguous())
            before_stride = out.stride()
            torch.triangular_solve(
                B, A_sparse,
                upper=upper, unitriangular=unitriangular, transpose=transpose, out=(out, actual_A_clone)
            )
            self.assertEqual(out, expected_X)
            self.assertEqual(out.stride(), before_stride)

        ks = [0, 1, 3]
        ns = [5, 3, 0]
        for (k, n), (upper, unitriangular, transpose, zero) in itertools.product(itertools.product(ks, ns),
                                                                                 itertools.product([True, False], repeat=4)):
            run_test(n, k, upper, unitriangular, transpose, zero)

    @skipCUDAIfRocm
    @skipCUDAIf(
        not _check_cusparse_sddmm_available(),
        "cuSparse Generic API SDDMM is not available"
    )
    @dtypes(torch.float32, torch.float64, torch.complex64, torch.complex128)
    @precisionOverride({torch.float32: 1e-3, torch.complex64: 1e-3,
                        torch.float64: 1e-8, torch.complex128: 1e-8})
    def test_sampled_addmm(self, device, dtype):
        def run_test(c, a, b, op_a, op_b, *, alpha=None, beta=None):
            if dtype.is_complex:
                alpha = random.random() + 0.3j if alpha is None else alpha
                beta = random.random() + 0.6j if beta is None else beta
            else:
                alpha = random.random() if alpha is None else alpha
                beta = random.random() if beta is None else beta

            if op_a and a.shape == b.shape:
                a = a.mH
            if op_b and a.shape == b.shape:
                b = b.mH

            actual = torch.sparse.sampled_addmm(c, a, b, alpha=alpha, beta=beta)

            out = torch.sparse_csr_tensor(
                *map(torch.clone, (actual.crow_indices(), actual.col_indices())),
                torch.empty_like(actual.values()),
                size=actual.shape
            )
            torch.sparse.sampled_addmm(c, a, b, alpha=alpha, beta=beta, out=out)

            spy_c = torch.sparse_csr_tensor(c.crow_indices(), c.col_indices(), torch.ones_like(c.values()), size=c.shape)
            expected = alpha * (a @ b) * spy_c.to_dense() + beta * c.to_dense()
            self.assertEqual(actual.to_dense(), out.to_dense())
            self.assertEqual(actual.to_dense(), expected)

        mnk = itertools.product([2, 5], repeat=3)
        batch_shapes = [(), (2,), (2, 3)] if self.device_type == 'cuda' else [(), ]
        tf = [True, False]
        for index_dtype in [torch.int32, torch.int64]:
            for (m, n, k), b, noncontiguous, bcast_c in itertools.product(mnk, batch_shapes, tf, tf):
                if bcast_c and len(b) == 0:
                    continue
                nnz = random.randint(0, m * n)
                c_batch = () if bcast_c else b
                c = self.genSparseCSRTensor((*c_batch, m, n), nnz, dtype=dtype, device=device, index_dtype=index_dtype)
                a = make_tensor((*b, m, k), dtype=dtype, device=device, noncontiguous=noncontiguous)
                b = make_tensor((*b, k, n), dtype=dtype, device=device, noncontiguous=noncontiguous)
                for op_a, op_b in itertools.product([True, False], repeat=2):
                    run_test(c, a, b, op_a, op_b)

    @skipCUDAIfRocm
    @skipCUDAIf(
        not _check_cusparse_sddmm_available(),
        "cuSparse Generic API SDDMM is not available"
    )
    @dtypes(torch.float32, torch.float64, torch.complex64, torch.complex128)
    def test_sampled_addmm_autograd(self, device, dtype):
        from torch.testing._internal.common_methods_invocations import sample_inputs_sparse_sampled_addmm

        samples = list(sample_inputs_sparse_sampled_addmm(None, device, dtype, requires_grad=True))

        for sample, dense_covector in zip(samples, [True, False]):
            c = sample.input
            a = sample.args[0]
            b = sample.args[1]

            # Compute sparse result
            output = torch.sparse.sampled_addmm(c, a, b, **sample.kwargs)
            covector = torch.randn_like(output).to_dense() if dense_covector else torch.randn_like(output)
            output.backward(covector)

            # Compute dense result and compare with sparse result
            c1, a1, b1 = map(lambda x: x.detach().to_dense().requires_grad_(True), [c, a, b])
            dense_output = sample.kwargs['alpha'] * (a1 @ b1) * torch.ones_like(c).to_dense() + sample.kwargs['beta'] * c1
            self.assertEqual(output, dense_output)
            dense_covector = covector.to_dense()
            dense_output.backward(dense_covector)
            self.assertEqual(c.grad, c1.grad)
            self.assertEqual(a.grad, a1.grad)
            self.assertEqual(b.grad, b1.grad)

    @skipCUDAIfRocm
    @onlyCUDA
    @skipCUDAIf(True, "Causes CUDA memory exception, see https://github.com/pytorch/pytorch/issues/72177")
    @skipCUDAIf(
        not _check_cusparse_sddmm_available(),
        "cuSparse Generic API SDDMM is not available"
    )
    @dtypes(torch.float32, torch.float64, torch.complex64, torch.complex128)
    @precisionOverride({torch.float32: 1e-3, torch.complex64: 1e-3,
                        torch.float64: 1e-8, torch.complex128: 1e-8})
    def test_sampled_addmm_zero_sized(self, device, dtype):
        def run_test(c, a, b):
            actual = torch.sparse.sampled_addmm(c, a, b)
            self.assertEqual(actual.shape, c.shape)

        for m, n, k in itertools.product([0, 5], repeat=3):
            c = torch.empty(m, n, dtype=dtype, device=device, layout=torch.sparse_csr)
            a = make_tensor((m, k), dtype=dtype, device=device)
            b = make_tensor((k, n), dtype=dtype, device=device)
            run_test(c, a, b)

    @onlyCUDA
    @skipCUDAIf(
        not (TEST_WITH_ROCM or _check_cusparse_sddmm_available()),
        "cuSparse Generic API SDDMM is not available"
    )
    @dtypes(torch.float32, torch.float64, torch.complex64, torch.complex128)
    def test_sampled_addmm_errors(self, device, dtype):
        # test that the errors are the same for dense and sparse sampled versions
        # import re

        # shapes must be compatible for matrix multiplication
        a = make_tensor((2, 3), dtype=dtype, device=device)
        a_sparse = a.to_sparse_csr()
        with self.assertRaisesRegex(RuntimeError, r"cannot be multiplied"):
            torch.sparse.sampled_addmm(a_sparse, a, a)

        # mat1 must be a matrix
        with self.assertRaisesRegex(RuntimeError, r"Expected mat1 to be a matrix"):
            torch.sparse.sampled_addmm(a_sparse, a[..., 0, :], a)

        # mat2 must be a matrix
        with self.assertRaisesRegex(RuntimeError, r"Expected mat2 to be a matrix"):
            torch.sparse.sampled_addmm(a_sparse, a, a[..., 0, :])

        a = make_tensor((2, 2), dtype=dtype, device=device)
        b = make_tensor((3, 3), dtype=dtype, device=device)
        b_sparse = b.to_sparse_csr()
        with self.assertRaisesRegex(RuntimeError, r"self.shape\[-2\] must match mat1.shape\[-2\]"):
            torch.sparse.sampled_addmm(b_sparse, a, a)

        b = make_tensor((2, 3), dtype=dtype, device=device)
        b_sparse = b.to_sparse_csr()
        with self.assertRaisesRegex(RuntimeError, r"self.shape\[-1\] must match mat2.shape\[-1\]"):
            torch.sparse.sampled_addmm(b_sparse, a, a)

        a = make_tensor((2, 2), dtype=dtype, device=device)
        a_sparse = a.to_sparse_csr()
        with self.assertRaisesRegex(RuntimeError, r"Expected mat1 to have strided layout"):
            torch.sparse.sampled_addmm(a_sparse, a_sparse, a_sparse)

        with self.assertRaisesRegex(RuntimeError, r"Expected mat2 to have strided layout"):
            torch.sparse.sampled_addmm(a_sparse, a, a_sparse)

    @skipMeta
    @dtypes(*all_types_and_complex_and(torch.half, torch.bool, torch.bfloat16))
    def test_coo_csr_conversion(self, device, dtype):
        for m, n in itertools.product([5, 2, 0], [5, 2, 0]):
            size = (m, n)
            dense = make_tensor(size, dtype=dtype, device=device)
            coo_sparse = dense.to_sparse()
            csr_sparse = coo_sparse.to_sparse_csr()

            self.assertEqual(csr_sparse.to_dense(), dense)

    @skipMeta
    @dtypes(*all_types_and_complex_and(torch.half, torch.bool, torch.bfloat16))
    def test_csr_coo_conversion(self, device, dtype):
        for m, n in itertools.product([5, 2, 0], [5, 2, 0]):
            size = (m, n)
            dense = make_tensor(size, dtype=dtype, device=device)
            csr_sparse = dense.to_sparse_csr()
            coo_sparse = csr_sparse.to_sparse()

            self.assertEqual(coo_sparse.to_dense(), dense)

    # Currently, there is no rule in PyTorch for filling zeros in the outputs
    #   from operations on Sparse CSR tensors. Hence only those operators are supported
    #   which have 0->0 correspondence, example: sin(0) = 0, tan(0) = 0 but
    #   cos(0) = 1 (and hence it's not supported).
    # Note: here, we do this test only for unary operators
    @ops(sparse_csr_unary_ufuncs)
    def test_zero_to_zero_correspondence_unary(self, device, dtype, op):
        zero = torch.zeros((1, 2), dtype=dtype, device=device)
        tensor_explicit_zeros = torch.sparse_csr_tensor([0, 1], [1], [0], dtype=dtype, device=device)

        output_zero = op(zero)
        expected_zero = zero.to(output_zero.dtype)

        output_explicit_zeros = op(tensor_explicit_zeros).to_dense()
        expected_explicit_zeros = tensor_explicit_zeros.to_dense().to(output_explicit_zeros.dtype)

        for (output, expected) in [
                (output_zero, expected_zero),
                (output_explicit_zeros, expected_explicit_zeros)
        ]:
            self.assertEqual(output, expected, f"This operator ({op.name}) should not be supported for "
                             "Sparse CSR as it breaks 0->0 correspondence.")

        for inp in [zero.to_sparse_csr(), tensor_explicit_zeros]:
            self.assertEqual(op(inp).values().numel(), inp.values().numel(),
                             f"{op.name} fails to preserve sparsity pattern.")

    @ops(sparse_csr_unary_ufuncs)
    def test_sparse_csr_unary_out(self, device, dtype, op):
        samples = op.sample_inputs(device, dtype)

        if not op.supports_out:
            self.skipTest("Skipped! Out not supported")

        for sample in samples:
            assert torch.is_tensor(sample.input)
            # Sparse CSR only supports 2D tensors as inputs
            # Fail early to prevent silent success with this test
            if sample.input.ndim != 2:
                raise ValueError("Expected 2D tensor but got tensor with dimension: {sample.input.ndim}.")

            sample.input = sample.input.to_sparse_csr()
            expect = op(sample.input, *sample.args, **sample.kwargs)

            out = self.genSparseCSRTensor(sample.input.size(), sample.input._nnz(),
                                          device=sample.input.device, dtype=expect.dtype,
                                          index_dtype=sample.input.crow_indices().dtype)
            op(sample.input, *sample.args, **sample.kwargs, out=out)

            self.assertEqual(out, expect)

    @ops(sparse_csr_unary_ufuncs)
    def test_sparse_csr_unary_inplace(self, device, dtype, op):
        samples = op.sample_inputs(device, dtype)

        if op.inplace_variant is None:
            self.skipTest("Skipped! Inplace variant not supported!")

        for sample in samples:
            assert torch.is_tensor(sample.input)
            # Sparse CSR only supports 2D tensors as inputs
            # Fail early to prevent silent success with this test
            if sample.input.ndim != 2:
                raise ValueError("Expected 2D tensor but got tensor with dimension: {sample.input.ndim}.")

            sample.input = sample.input.to_sparse_csr()
            expect = op(sample.input, *sample.args, **sample.kwargs)

            if not torch.can_cast(expect.dtype, dtype):
                with self.assertRaisesRegex(RuntimeError, "result type"):
                    op.inplace_variant(sample.input, *sample.args, **sample.kwargs)
                continue

            if sample.input.is_complex() and op.name == "abs":
                with self.assertRaisesRegex(RuntimeError, "not supported"):
                    op.inplace_variant(sample.input, *sample.args, **sample.kwargs)
                continue

            actual = op.inplace_variant(sample.input, *sample.args, **sample.kwargs)

            self.assertIs(actual, sample.input)
            self.assertEqual(actual, expect)

    @ops(sparse_csr_unary_ufuncs, dtypes=OpDTypes.supported, allowed_dtypes=[torch.double, torch.cdouble])
    def test_autograd_sparse_csr_unary(self, device, dtype, op):
        if op.name not in UNARY_EWISE_CSR_ALLOW_AUTOGRAD:
            self.skipTest(f"Skipped! Unary op {op.name} not supported with CSR input and autograd")

        samples = list(op.sample_inputs(device, dtype))

        # Fail early to prevent silent success with this test
        ndims_equals_2d = (s.input.ndim == 2 for s in samples)
        if not any(ndims_equals_2d):
            raise ValueError("Expected at least one 2D tensor in samples.")

        for sample in samples:
            sparse_input = sample.input.to_sparse_csr().requires_grad_(True)

            def fn(input):
                output = op.gradcheck_wrapper(op.get_op(), input, *sample.args, **sample.kwargs)
                if sample.output_process_fn_grad is not None:
                    return sample.output_process_fn_grad(output)
                return output

            # Compute sparse result
            output = fn(sparse_input)
            covector = torch.randn_like(output)
            output.backward(covector)
            self.assertTrue(torch.is_tensor(sparse_input.grad))
            self.assertTrue(sparse_input.grad.is_sparse_csr)

            # Compute dense result and compare with sparse result
            dense_input = sparse_input.detach().to_dense().requires_grad_(True)
            dense_output = fn(dense_input)
            dense_covector = covector.to_dense()
            dense_output.backward(dense_covector)
            self.assertEqual(sparse_input.grad, dense_input.grad)

    @skipCUDAIfRocm
    @skipCUDAIf(
        not _check_cusparse_sddmm_available(),
        "cuSparse Generic API SDDMM is not available"
    )
    @dtypes(torch.float64)
    def test_autograd_dense_output_addmm(self, device, dtype):
        from torch.testing._internal.common_methods_invocations import sample_inputs_addmm

        samples = list(sample_inputs_addmm(None, device, dtype, requires_grad=True))

        # Fail early to prevent silent success with this test
        ndims_equals_2d = (s.args[0].ndim == 2 for s in samples)
        if not any(ndims_equals_2d):
            raise ValueError("Expected at least one 2D tensor in samples to convert to sparse.")

        for sample in samples:
            a = sample.args[0].relu().to_sparse_csr()

            # This path tests the autograd path wrt dense inputs
            for addmm in [torch.addmm, torch.sparse.addmm]:

                def fn(c, b):
                    output = addmm(c, a, b, **sample.kwargs)
                    if sample.output_process_fn_grad is not None:
                        return sample.output_process_fn_grad(output)
                    return output

                self.assertTrue(torch.autograd.gradcheck(fn, [sample.input, sample.args[1]], fast_mode=True))

                # noncontiguous
                c = make_tensor(sample.input.shape, device=device, dtype=dtype, noncontiguous=True, requires_grad=True)
                b = make_tensor(sample.args[1].shape, device=device, dtype=dtype, noncontiguous=True, requires_grad=True)
                self.assertTrue(torch.autograd.gradcheck(fn, [c, b], fast_mode=True))

                # Now test the autograd path wrt sparse inputs
                for reverse in [True, False]:
                    c, b = sample.input, sample.args[1]
                    if reverse and a.shape != b.shape:
                        continue

                    def fn(a):
                        inputs = (c, b, a) if reverse else (c, a, b)
                        output = addmm(*inputs, **sample.kwargs)
                        if sample.output_process_fn_grad is not None:
                            return sample.output_process_fn_grad(output)
                        return output

                    # gradcheck doesn't work for sparse CSR yet, compare against dense path
                    # Compute sparse result
                    a = a.detach().requires_grad_(True)
                    output = fn(a)
                    covector = torch.randn_like(output)
                    output.backward(covector)
                    self.assertTrue(torch.is_tensor(a.grad))
                    if addmm == torch.sparse.addmm:
                        self.assertTrue(a.grad.is_sparse_csr)
                    else:
                        self.assertTrue(a.grad.layout == torch.strided)

                    # Compute dense result and compare with sparse result
                    dense_a = a.detach().to_dense().requires_grad_(True)
                    dense_output = fn(dense_a)
                    self.assertEqual(output, dense_output)
                    dense_covector = covector.to_dense()
                    dense_output.backward(dense_covector)

                    if addmm == torch.sparse.addmm:
                        self.assertEqual(a.grad, dense_a.grad.sparse_mask(a))
                    else:
                        self.assertEqual(a.grad, dense_a.grad)

    @skipCUDAIfRocm
    @skipCPUIfNoMklSparse
    @dtypes(torch.float64)
    def test_autograd_dense_output_addmv(self, device, dtype):
        from torch.testing._internal.common_methods_invocations import sample_inputs_addmv

        samples = list(sample_inputs_addmv(None, device, dtype, requires_grad=True))

        # Fail early to prevent silent success with this test
        ndims_equals_2d = (s.args[0].ndim == 2 for s in samples)
        if not any(ndims_equals_2d):
            raise ValueError("Expected at least one 2D tensor in samples to convert to sparse.")

        for sample in samples:
            # TODO: Remove detach once we have autograd support for CSR input
            a = sample.args[0].to_sparse_csr().detach()

            def fn(c, b):
                output = torch.addmv(c, a, b, **sample.kwargs)
                if sample.output_process_fn_grad is not None:
                    return sample.output_process_fn_grad(output)
                return output

            self.assertTrue(torch.autograd.gradcheck(fn, [sample.input, sample.args[1]], fast_mode=True))

            # noncontiguous
            c = make_tensor(sample.input.shape, device=device, dtype=dtype, noncontiguous=True, requires_grad=True)
            b = make_tensor(sample.args[1].shape, device=device, dtype=dtype, noncontiguous=True, requires_grad=True)
            self.assertTrue(torch.autograd.gradcheck(fn, [c, b], fast_mode=True))

    @ops(binary_ops_with_dense_output, dtypes=OpDTypes.supported, allowed_dtypes=[torch.double, ])
    def test_autograd_dense_output(self, device, dtype, op):
        if op.name == "mv" and no_mkl_sparse and self.device_type == 'cpu':
            self.skipTest("MKL Sparse is not available")
        if op.name == "mv" and TEST_WITH_ROCM and self.device_type == 'cuda':
            # mv currently work only on CUDA
            self.skipTest("ROCm is not supported")

        samples = list(op.sample_inputs(device, dtype, requires_grad=True))

        # Fail early to prevent silent success with this test
        ndims_equals_2d = (s.input.ndim == 2 for s in samples)
        if not any(ndims_equals_2d):
            raise ValueError("Expected at least one 2D tensor in samples.")

        # Here we assume that the signature is op(sparse_input, dense_input) -> dense_output
        for sample in samples:
            # TODO: Remove detach once we have autograd support for CSR input
            sparse_input = sample.input.to_sparse_csr().detach()

            def fn(*args):
                output = op.gradcheck_wrapper(op.get_op(), sparse_input, *args, **sample.kwargs)
                if sample.output_process_fn_grad is not None:
                    return sample.output_process_fn_grad(output)
                return output

            self.assertTrue(torch.autograd.gradcheck(fn, sample.args, fast_mode=True))

            # noncontiguous
            args = [make_tensor(a.shape, device=device, dtype=dtype, noncontiguous=True, requires_grad=True) for a in sample.args]
            self.assertTrue(torch.autograd.gradcheck(fn, args, fast_mode=True))

    @dtypes(*all_types_and_complex())
    def test_direct_coo_csr_conversion(self, device, dtype):
        for m, n in itertools.product([5, 2, 0], [5, 2, 0]):
            size = (m, n)
            dense = make_tensor(size, dtype=dtype, device=device)
            coo_sparse = dense.to_sparse_coo()

            self.assertEqual(coo_sparse.to_sparse_csr().to_sparse_coo(), coo_sparse)

    @skipMeta
    @dtypes(*all_types_and_complex_and(torch.half, torch.bool, torch.bfloat16))
    def test_sum(self, device, dtype):
        def run_test(shape, nnz, index_type):
            a = self.genSparseCSRTensor(shape, nnz, dtype=dtype, device=device, index_dtype=index_dtype)
            self.assertEqual(a.sum(), a.values().sum())
            if dtype in floating_types():
                a.requires_grad_(True)
                a.sum().backward()
                self.assertEqual(a.grad, torch.ones(shape, dtype=dtype, device=device))
        for shape, index_dtype in itertools.product(
                [(10, 5), (10, 10)],
                [torch.int32, torch.int64]):
            run_test(shape, 0, index_dtype)
            run_test(shape, max(shape), index_dtype)
            run_test(shape, shape[0] * shape[1], index_dtype)


    @skipMeta
    @dtypes(*all_types_and_complex_and(torch.half, torch.bool, torch.bfloat16))
    @all_sparse_compressed_layouts()
    def test_transpose(self, device, dtype, layout):

        def to_dense(t):
            if t.layout == torch.sparse_bsc:
                # workaround untill bsc->dense conversions land
                return t.to_sparse_csc().to_dense()
            else:
                return t.to_dense()

        def _check_transpose_view(subject, transpose):
            self.assertTrue(transpose.values()._is_view())
            self.assertTrue(transpose._is_view())
            self.assertTrue(transpose._base is subject)

        def _check_layout_invariants(transpose):
            compressed_indices_mth, plain_indices_mth = sparse_compressed_indices_methods[transpose.layout]
            compressed_indices, plain_indices = compressed_indices_mth(transpose), plain_indices_mth(transpose)
            # note: invariant check for bsr/bsc values is incorrect
            if transpose.layout in (torch.sparse_bsr, torch.sparse_bsc):
                self.assertTrue(transpose.values().is_contiguous()
                                or transpose.values().transpose(-2, -1).is_contiguous())
                torch._validate_sparse_compressed_tensor_args(compressed_indices, plain_indices, transpose.values().contiguous(),
                                                              transpose.shape, transpose.layout)
            else:
                torch._validate_sparse_compressed_tensor_args(compressed_indices, plain_indices, transpose.values(),
                                                              transpose.shape, transpose.layout)



        def check_good_transpose(subject, subject_dense, dim0, dim1, expected_layout):
            transpose = subject.transpose(dim0, dim1)
            # correct layout
            self.assertEqual(transpose.layout, expected_layout)
            # transpose must be return a view
            _check_transpose_view(subject, transpose)
            # result uses unsafe construction, so we check invariants
            _check_layout_invariants(transpose)
            self.assertEqual(to_dense(transpose), subject_dense.transpose(dim0, dim1))

            round_trip = transpose.transpose(dim0, dim1)
            self.assertEqual(round_trip.layout, subject.layout)
            # transpose must be return a view
            _check_transpose_view(subject, round_trip)
            # result uses unsafe construction, so we check invariants
            _check_layout_invariants(round_trip)
            self.assertEqual(to_dense(round_trip), subject_dense)

        def check_same_dim_transpose(subject, subject_dense, dim):
            transpose = subject.transpose(dim, dim)
            # correct layout
            self.assertEqual(transpose.layout, subject.layout)
            # transpose must be return a view
            _check_transpose_view(subject, transpose)
            # result uses unsafe construction, so we check invariants
            _check_layout_invariants(transpose)
            self.assertEqual(to_dense(transpose), subject_dense)

        def check_dim_type_mismatch_throws(subject, name0, dim0, name1, dim1):
            mismatch_name = f"{dim0}\({name0}\) and {dim1}\({name1}\)"
            err = "transpose\(\): can only transpose dimensions of the same type \(Batch, Sparse, Dense\), got " + mismatch_name

            with self.assertRaisesRegex(RuntimeError, err):
                subject.transpose(dim0, dim1)

        def run_test(shape, nnz, index_type, n_dense, blocksize=()):
            subject = self.genSparseCompressedTensor(
                shape, nnz, layout=layout, device=device, index_dtype=index_type, blocksize=blocksize, dense_dims=n_dense, dtype=dtype)


            sparse0 = len(shape) - n_dense - 1
            sparse1 = sparse0 - 1

            dense0 = sparse0 + 1 if n_dense > 0 else None
            dense1 = dense0 + 1 if n_dense > 1 else None

            n_batch = len(shape) - n_dense - 2
            batch0 = sparse1 - 1 if n_batch > 0 else None
            batch1 = 0 if n_batch > 1 else None

            sparse_dims = (sparse0, sparse1)
            dense_dims = (dense0, dense1)
            batch_dims = (batch0, batch1)

            named0 = [(name, d[0]) for name, d in zip(["Batch", "Sparse", "Dense"], (batch_dims, sparse_dims, dense_dims))]
            named1 = [(name, d[1]) for name, d in zip(["Batch", "Sparse", "Dense"], (batch_dims, sparse_dims, dense_dims))]

            flipped_layout = {
                torch.sparse_csr: torch.sparse_csc,
                torch.sparse_csc: torch.sparse_csr,
                torch.sparse_bsr: torch.sparse_bsc,
                torch.sparse_bsc: torch.sparse_bsr
            }[layout]
            if n_dense > 0:
                # expect all transpose to throw
                for (name0, dim0), (name1, dim1) in itertools.product(named0, named1):
                    msg = r"transpose\(\): hybrid sparse compressed tensors with dense dimensions are not supported"
                    if (dim0 is not None) and (dim1 is not None):
                        with self.assertRaisesRegex(RuntimeError, msg):
                            subject.transpose(dim0, dim1)
            else:
                subject_dense = to_dense(subject)
                for (name0, dim0), (name1, dim1) in itertools.product(named0, named1):
                    if dim0 is not None:
                        check_same_dim_transpose(subject, subject_dense, dim0)

                        if dim1 is not None:
                            if name0 == name1:
                                expected_layout = flipped_layout if name0 == "Sparse" else layout
                                check_good_transpose(subject, subject_dense, dim0, dim1, expected_layout)
                            else:
                                check_dim_type_mismatch_throws(subject, name0, dim0, name1, dim1)

        # batch/sparse, sparse/dense only and full hybrid cases
        shape_ndense = list(itertools.product([(2, 4, 6, 2), (10, 6, 4, 2), (2, 4, 4, 2, 6)], [0, 1, 2]))
        # sparse only cases
        shape_ndense += [[(4, 8), 0], [(2, 2), 0], [(8, 4), 0]]
        for (shape, n_dense), index_dtype in itertools.product(shape_ndense, [torch.int32, torch.int64]):
            n_batch = len(shape) - n_dense - 2
            sparse_shape = shape[n_batch: n_batch + 2]
            if layout in (torch.sparse_bsr, torch.sparse_bsc):
                # for blocked all combinations of 2,1 shoudl be valid blocksizes
                run_test(shape, 0, index_dtype, n_dense, blocksize=(2, 2))
                run_test(shape, max(sparse_shape), index_dtype, n_dense, blocksize=(2, 2))
                run_test(shape, sparse_shape[0] * sparse_shape[1], index_dtype, n_dense, blocksize=(2, 2))
                # repeat the realistic sparseity case with varried block sizes
                run_test(shape, max(sparse_shape), index_dtype, n_dense, blocksize=(2, 1))
                run_test(shape, max(sparse_shape), index_dtype, n_dense, blocksize=(1, 2))
                run_test(shape, max(sparse_shape), index_dtype, n_dense, blocksize=(1, 1))
            else:
                run_test(shape, 0, index_dtype, n_dense)
                run_test(shape, max(sparse_shape), index_dtype, n_dense)
                run_test(shape, sparse_shape[0] * sparse_shape[1], index_dtype, n_dense)


    # TODO: This is a stopgap for a rigorous extension of our autograd tests
    # to test the functionality of detach
    @skipMeta
    @dtypes(*all_types_and_complex_and(torch.half, torch.bool, torch.bfloat16))
    def test_exercise_detach(self, device, dtype):
        shape = (3, 3)
        nnz = 4
        for index_dtype in [torch.int32, torch.int64]:
            inp = self.genSparseCSRTensor(shape, nnz, dtype=dtype, device=device, index_dtype=index_dtype)
            detached_inp = inp.detach()
            self.assertEqual(inp, detached_inp)

    def _convert_to_layout(self, a, target_layout, blocksize=(2, 2)):
        """
        Helper function to call the correct layout conversion
        with reasonable defaults for the block size. Clearly there
        is a need for a to.layout overload.
        """
        if target_layout is torch.sparse_csr:
            result = a.to_sparse_csr()
        elif target_layout is torch.sparse_csc:
            result = a.to_sparse_csc()
        elif target_layout is torch.sparse_bsr:
            result = a.to_sparse_bsr(blocksize)
        elif target_layout is torch.sparse_bsc:
            result = a.to_sparse_bsc(blocksize)
        else:
            raise NotImplementedError(repr(a))
        assert result.layout is target_layout
        # to_sparse_xyz methods use unsafe construction of sparse
        # compressed tensors. Here we explicitly validate the results
        # to make sure that the sparse tensors are consistent with the
        # corresponding sparse tensor invariants.
        compressed_indices_mth, plain_indices_mth = sparse_compressed_indices_methods[result.layout]
        compressed_indices, plain_indices = compressed_indices_mth(result), plain_indices_mth(result)
        torch._validate_sparse_compressed_tensor_args(compressed_indices, plain_indices, result.values(),
                                                      result.shape, result.layout)
        return result

    def _construct_sp_matrix(self, tensor, layout, blocksize=(2, 2)):
        if tensor.layout in [torch.sparse_coo, torch.sparse_csr, torch.sparse_csc, torch.strided]:
            tensor = tensor.to_dense()
        else:
            raise NotImplementedError(repr(tensor))
        if layout is torch.sparse_csr:
            return sp.csr_matrix(tensor.cpu().numpy())
        if layout is torch.sparse_csc:
            return sp.csc_matrix(tensor.cpu().numpy())
        if layout is torch.sparse_bsr:
            return sp.bsr_matrix(tensor.cpu().numpy(), blocksize=blocksize).sorted_indices()
        # No native scipy BSC support?
        raise NotImplementedError(repr(tensor))

    @skipMeta
    @all_sparse_compressed_layouts('to_layout')
    @all_sparse_compressed_layouts('from_layout')
    def test_compressed_layout_conversions_coverage(self, device, from_layout, to_layout):
        """
        This test performs a smoke test for covered conversion and verifies
        that an exception is thrown for unsupported conversions.
        """

        def _to_from_layout(layout_a, layout_b):
            a = make_tensor((6, 10), dtype=torch.float, device=device)
            expect_error = (layout_a in [torch.sparse_csc, torch.sparse_bsc]
                            or layout_b in [torch.sparse_csc, torch.sparse_bsc])
            expect_error = expect_error or (layout_a, layout_b) == (torch.sparse_bsr, torch.sparse_bsr)
            expect_error = expect_error or (layout_a, layout_b) == (torch.sparse_bsr, torch.sparse_csr)
            # CSC to CSR conversion is supported
            if layout_a is torch.sparse_csc and layout_b is torch.sparse_csr:
                expect_error = False
            # CSC to CSC conversion is supported
            if layout_a is torch.sparse_csc and layout_b is torch.sparse_csc:
                expect_error = False
            if layout_a is torch.sparse_bsc and layout_b is torch.sparse_csc:
                expect_error = False
            if expect_error:
                with self.assertRaises(RuntimeError):
                    b = self._convert_to_layout(a, layout_a)
                    self._convert_to_layout(b, layout_b)
            else:
                if layout_a is torch.sparse_bsc:
                    # workaround no dense<->bsc
                    b_bsr = self._convert_to_layout(a.transpose(0, 1).contiguous(), torch.sparse_bsr)
                    # bsr of the transpose is bsc of this
<<<<<<< HEAD
                    b = torch._sparse_bsc_tensor_unsafe(b_bsr.crow_indices(), b_bsr.col_indices(), b_bsr.values().transpose(-2, -1).contiguous(), size=(b_bsr.shape[-1], b_bsr.shape[-2]))
=======
                    b = torch._sparse_bsc_tensor_unsafe(b_bsr.crow_indices(),
                                                        b_bsr.col_indices(),
                                                        b_bsr.values().transpose(-2, -1).contiguous(),
                                                        size=(b_bsr.shape[-1], b_bsr.shape[-2]))
>>>>>>> a803e8b0
                    torch._validate_sparse_compressed_tensor_args(b.ccol_indices(), b.row_indices(), b.values(), b.shape, b.layout)
                else:
                    b = self._convert_to_layout(a, layout_a)
                c = self._convert_to_layout(b, layout_b)
                if (layout_a is not torch.sparse_bsr and layout_b is not torch.sparse_bsr):
                    self.assertEqual(a.to_dense(), c.to_dense())

        _to_from_layout(from_layout, to_layout)

    @skipMeta
    @all_sparse_compressed_layouts()
    @unittest.skipIf(not TEST_SCIPY, "SciPy not found")
    def test_dense_to_from_sparse_compressed(self, device, layout):
        """
        This test tests conversion from dense to/from CSR and CSC
        by comparing to SciPy's implementation.

        TODO: Eventually this is meant to be merged into test_compressed_layout_conversions_coverage
        """
        if layout is torch.sparse_bsc:
            # TODO: Remove this once support has been enabled
            return

        shapes = [(6, 10), (0, 10), (6, 0), (0, 0)]

        blocksizes = [(2, 2)]
        batch_sizes = [(3, )]

        if layout is torch.sparse_bsr:
            blocksizes += [(3, 5), (6, 10)]
            batch_sizes += [(2, 3), (1, 1, 1, 2)]

        def _test_matrix(pt_matrix, dense, layout, blocksize):
            sp_matrix = self._construct_sp_matrix(dense, layout, blocksize=blocksize)

            compressed_indices_mth, plain_indices_mth = sparse_compressed_indices_methods[layout]

            self.assertEqual(layout, pt_matrix.layout)
            self.assertEqual(sp_matrix.shape, pt_matrix.shape)
            self.assertEqual(torch.tensor(sp_matrix.indptr, dtype=torch.int64), compressed_indices_mth(pt_matrix))
            self.assertEqual(torch.tensor(sp_matrix.indices, dtype=torch.int64), plain_indices_mth(pt_matrix))
            self.assertEqual(torch.tensor(sp_matrix.data), pt_matrix.values())


        for shape, blocksize in itertools.product(shapes, blocksizes):
            dense = make_tensor(shape, dtype=torch.float, device=device)
            dense = dense.relu()  # Introduce some sparsity
            pt_matrix = self._convert_to_layout(dense, layout, blocksize=blocksize)
            _test_matrix(pt_matrix, dense, layout, blocksize)
            self.assertEqual(dense, pt_matrix.to_dense())

        if layout is not torch.sparse_bsr:
            # TODO: Remove this once support has been enabled
            return

        # Test batch shapes (ND inputs)

        # Case 1: Same sparsity pattern across matrices
        for shape, blocksize, batch_shape in itertools.product(shapes, blocksizes, batch_sizes):
            full_shape = batch_shape + shape
            batch_len = functools.reduce(lambda x, y: x * y, batch_shape, 1)
            dense = make_tensor(full_shape, dtype=torch.float, device=device)
            # select the first batch to create the mask
            mask = dense[tuple(np.unravel_index(0, batch_shape))].relu().bool()
            dense = dense * mask
            pt_tensor = self._convert_to_layout(dense, layout, blocksize=blocksize)
            for i in range(batch_len):
                batch_idx = tuple(np.unravel_index(i, batch_shape))
                _test_matrix(pt_tensor[batch_idx], dense[batch_idx], layout, blocksize)
            self.assertEqual(dense, pt_tensor.to_dense())

        # Verify exception when given 0 sized batch
        for shape, blocksize in itertools.product(shapes, blocksizes):
            dense = make_tensor((0,) + shape, dtype=torch.float, device=device)
            # TODO: Support zero sized batch dimensions
            with self.assertRaisesRegex(RuntimeError, "to_sparse_bsr: Expected product of batch dimensions to be non-zero."):
                self._convert_to_layout(dense, layout, blocksize=blocksize)

        # TODO: Case 2: Different sparsity pattern across matrices, but same number of zeros
        # NOTE: For blocksparse formats this applies at a per-block level,
        dense = make_tensor((2, 4, 4), dtype=torch.float, device=device)
        blocksize = (2, 2)
        mask = torch.tensor([
            [[True, True], [False, True]],
            [[True, False], [True, True]]],
            device=device).view((2, 2, 2, 1, 1))
        mask = mask.expand((2, 2, 2, 2, 2))
        mask = mask.transpose(2, 3)
        mask = mask.reshape_as(dense)
        dense = dense * mask
        if layout == torch.sparse_bsr:
            # this is not an error as long as the nse is equal for bsr
            pt_tensor = self._convert_to_layout(dense, layout, blocksize=blocksize)
            for i in range(2):
                _test_matrix(pt_tensor[i], dense[i], layout, blocksize)
            self.assertEqual(dense, pt_tensor.to_dense())
        else:
            with self.assertRaisesRegex(RuntimeError, "Expect the same sparsity pattern across matrices for ND input."):
                self._convert_to_layout(dense, layout, blocksize=blocksize)

        # TODO: Case 3: Different sparsity pattern across matrices, but different number of zeros
        dense = make_tensor((2, 4, 4), dtype=torch.float, device=device)
        blocksize = (2, 2)
        mask = torch.tensor(
            [[[True, True], [False, False]],
             [[True, False], [True, True]]],
            device=device).view((2, 2, 2, 1, 1))
        mask = mask.expand((2, 2, 2, 2, 2))
        mask = mask.transpose(2, 3)
        mask = mask.reshape_as(dense)
        dense = dense * mask
        if layout == torch.sparse_bsr:
            msg = "Expect the same number of specified elements per batch."
        else:
            msg = "Expect the same sparsity pattern across matrices for ND input."
        with self.assertRaisesRegex(RuntimeError, msg):
            self._convert_to_layout(dense, layout, blocksize=blocksize)

    @skipMeta
    @all_sparse_compressed_layouts()
    @coalescedonoff
    @dtypes(torch.double)
    @unittest.skipIf(not TEST_SCIPY, "SciPy not found")
    def test_sparse_to_sparse_compressed(self, device, dtype, coalesced, layout):
        """
        This test tests conversion from COO to CSR and CSC and CSC to CSR and CSC
        by comparing to SciPy's implementation.

        TODO: Eventually this is meant to be merged into test_compressed_layout_conversions_coverage
        """
        if layout is torch.sparse_bsc:
            # TODO: Remove this once support has been enabled
            return
        if layout is torch.sparse_bsr:
            # TODO: Remove this once support has been enabled
            return

        for shape in [(0, 10), (6, 0), (6, 10), (0, 0)]:
            sparse_dim = 2
            nnz = shape[0] * shape[1] // 2
            sparse, _, _ = self.genSparseTensor(shape, sparse_dim, nnz, coalesced, device, dtype)
            sp_matrix = self._construct_sp_matrix(sparse, layout)
            pt_matrix = self._convert_to_layout(sparse, layout)

            compressed_indices_mth = {
                torch.sparse_csr: torch.Tensor.crow_indices,
                torch.sparse_csc: torch.Tensor.ccol_indices,
            }[layout]

            plain_indices_mth = {
                torch.sparse_csr: torch.Tensor.col_indices,
                torch.sparse_csc: torch.Tensor.row_indices,
            }[layout]

            self.assertEqual(layout, pt_matrix.layout)
            self.assertEqual(sp_matrix.shape, pt_matrix.shape)
            self.assertEqual(torch.tensor(sp_matrix.indptr, dtype=torch.int64), compressed_indices_mth(pt_matrix))
            self.assertEqual(torch.tensor(sp_matrix.indices, dtype=torch.int64), plain_indices_mth(pt_matrix))
            self.assertEqual(torch.tensor(sp_matrix.data), pt_matrix.values())

            sparse_csc = sparse.to_sparse_csc()
            sp_matrix = self._construct_sp_matrix(sparse_csc, layout)
            pt_matrix = self._convert_to_layout(sparse_csc, layout)

            self.assertEqual(layout, pt_matrix.layout)
            self.assertEqual(sp_matrix.shape, pt_matrix.shape)
            self.assertEqual(torch.tensor(sp_matrix.indptr, dtype=torch.int64), compressed_indices_mth(pt_matrix))
            self.assertEqual(torch.tensor(sp_matrix.indices, dtype=torch.int64), plain_indices_mth(pt_matrix))
            self.assertEqual(torch.tensor(sp_matrix.data), pt_matrix.values())


# e.g., TestSparseCSRCPU and TestSparseCSRCUDA
instantiate_device_type_tests(TestSparseCSR, globals())
instantiate_device_type_tests(TestSparseCompressed, globals())

if __name__ == '__main__':
    run_tests()<|MERGE_RESOLUTION|>--- conflicted
+++ resolved
@@ -2442,15 +2442,21 @@
             self.assertEqual(to_dense(transpose), subject_dense)
 
         def check_dim_type_mismatch_throws(subject, name0, dim0, name1, dim1):
-            mismatch_name = f"{dim0}\({name0}\) and {dim1}\({name1}\)"
-            err = "transpose\(\): can only transpose dimensions of the same type \(Batch, Sparse, Dense\), got " + mismatch_name
+            mismatch_name = f"{dim0}\\({name0}\\) and {dim1}\\({name1}\\)"
+            err = r"transpose\(\): can only transpose dimensions of the same type \(Batch, Sparse, Dense\), got " + mismatch_name
 
             with self.assertRaisesRegex(RuntimeError, err):
                 subject.transpose(dim0, dim1)
 
         def run_test(shape, nnz, index_type, n_dense, blocksize=()):
-            subject = self.genSparseCompressedTensor(
-                shape, nnz, layout=layout, device=device, index_dtype=index_type, blocksize=blocksize, dense_dims=n_dense, dtype=dtype)
+            subject = self.genSparseCompressedTensor(shape,
+                                                     nnz,
+                                                     layout=layout,
+                                                     device=device,
+                                                     index_dtype=index_type,
+                                                     blocksize=blocksize,
+                                                     dense_dims=n_dense,
+                                                     dtype=dtype)
 
 
             sparse0 = len(shape) - n_dense - 1
@@ -2516,7 +2522,6 @@
                 run_test(shape, 0, index_dtype, n_dense)
                 run_test(shape, max(sparse_shape), index_dtype, n_dense)
                 run_test(shape, sparse_shape[0] * sparse_shape[1], index_dtype, n_dense)
-
 
     # TODO: This is a stopgap for a rigorous extension of our autograd tests
     # to test the functionality of detach
@@ -2603,14 +2608,10 @@
                     # workaround no dense<->bsc
                     b_bsr = self._convert_to_layout(a.transpose(0, 1).contiguous(), torch.sparse_bsr)
                     # bsr of the transpose is bsc of this
-<<<<<<< HEAD
-                    b = torch._sparse_bsc_tensor_unsafe(b_bsr.crow_indices(), b_bsr.col_indices(), b_bsr.values().transpose(-2, -1).contiguous(), size=(b_bsr.shape[-1], b_bsr.shape[-2]))
-=======
                     b = torch._sparse_bsc_tensor_unsafe(b_bsr.crow_indices(),
                                                         b_bsr.col_indices(),
                                                         b_bsr.values().transpose(-2, -1).contiguous(),
                                                         size=(b_bsr.shape[-1], b_bsr.shape[-2]))
->>>>>>> a803e8b0
                     torch._validate_sparse_compressed_tensor_args(b.ccol_indices(), b.row_indices(), b.values(), b.shape, b.layout)
                 else:
                     b = self._convert_to_layout(a, layout_a)
