--- conflicted
+++ resolved
@@ -14,6 +14,7 @@
 import tempfile
 import threading
 import unittest
+from random import randint
 
 import torch
 import torch.cuda
@@ -4407,29 +4408,36 @@
             cat = torch.cat((outputs[0][i].to('cpu'), outputs[1][i].to('cpu')))
             self.assertTrue(torch.equal(x, cat))
 
-<<<<<<< HEAD
     def test_memory_snapshot(self):
-        torch.cuda.memory.enable_memory_history()
-        x = torch.rand(311, 411).cuda()
-        ss = torch.cuda.memory.snapshot()
-        found_it = False
-        for seg in ss:
-            for b in seg['blocks']:
-                if 'history' in b:
-                    for h in b['history']:
-                        if h['real_size'] == 311 * 411 * 4:
-                            found_it = True
-        self.assertTrue(found_it)
-        if not IS_WINDOWS:
-            with tempfile.NamedTemporaryFile() as f:
-                torch.cuda.memory.save_segment_usage(f.name)
-                with open(f.name, 'r') as f2:
-                    self.assertTrue('test_cuda.py' in f2.read())
-
-
-=======
+        try:
+            torch.cuda.memory.empty_cache()
+            torch.cuda.memory._record_memory_history(True)
+            x = torch.rand(311, 411).cuda()
+            ss = torch.cuda.memory._snapshot()
+
+            tensors = [torch.rand(128, device='cuda') for _ in range(1000)]
+            while tensors:
+                del tensors[randint(0, len(tensors) - 1)]
+            torch.rand(128*5, device='cuda')
+            found_it = False
+            for seg in ss:
+                for b in seg['blocks']:
+                    if 'history' in b:
+                        for h in b['history']:
+                            if h['real_size'] == 311 * 411 * 4:
+                                self.assertTrue('test_cuda' in h['frames'][0]['filename'])
+                                found_it = True
+            self.assertTrue(found_it)
+            if not IS_WINDOWS:
+                with tempfile.NamedTemporaryFile() as f:
+                    torch.cuda.memory._save_segment_usage(f.name)
+                    with open(f.name, 'r') as f2:
+                        self.assertTrue('test_cuda.py' in f2.read())
+
+        finally:
+            torch.cuda.memory._record_memory_history(False)
+
 instantiate_parametrized_tests(TestCuda)
->>>>>>> bbea0b2d
 
 if __name__ == '__main__':
     run_tests()