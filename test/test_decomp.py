# Owner(s): ["module: primTorch"]

from collections import defaultdict
from torch import Tensor
import torch.autograd
from torch.utils._python_dispatch import enable_torch_dispatch_mode
from torch._decomp import decomposition_table
from torch._prims.context import TorchRefsMode

from torch.utils._pytree import tree_map, tree_flatten, tree_unflatten
from torch.utils._mode_utils import no_dispatch
from torch.testing._internal.common_utils import (
    is_iterable_of_tensors,
    TestCase,
    skipIfCrossRef,
    suppress_warnings,
    TEST_WITH_ASAN,
    run_tests,
    skipIfSlowGradcheckEnv,
)
from torch.testing._internal.common_device_type import (
    onlyNativeDeviceTypes,
    ops,
    instantiate_device_type_tests,
)
from torch.testing._internal.common_methods_invocations import op_db

import itertools
import functools
from functools import partial
import unittest

aten = torch.ops.aten


# TODO: this isn't going to work with non-aten namespaces
def overload_to_aten_name(overload):
    return overload._schema.name.split("::")[1]


# All operators that can have decomp tests
decomposition_names = {overload_to_aten_name(k) for k in decomposition_table}
_decomp_test_ops = [
    op
    for op in op_db
    if op.aten_name in decomposition_names
    or op.aten_backward_name in decomposition_names
]


def diff_arg(arg, requires_grad=True):
    def is_differentiable_arg(arg):
        if requires_grad:
            return arg.requires_grad
        else:
            return arg.is_floating_point() or arg.is_complex()

    if is_iterable_of_tensors(arg):
        if all([is_differentiable_arg(a) for a in arg]):
            return True
        if all([not is_differentiable_arg(a) for a in arg]):
            return False
        raise RuntimeError("NYI: The test runner can't handle this")
    return isinstance(arg, Tensor) and is_differentiable_arg(arg)


# Version of autograd.grad with some differences:
#   - pytree inputs is allowed (but leaves of the pytree have to all
#     be tensors)
#   - if an input is not used as part of derivatives, we will return a
#     zero-filled tensor for the result
def _autograd_grad(
    outputs, inputs, grad_outputs=None, retain_graph=False, create_graph=True
):
    inputs, inputs_spec = tree_flatten(inputs)
    diff_inputs = tuple(inp for inp in inputs if inp.requires_grad)
    if grad_outputs is None:
        diff_outputs = tuple(out for out in outputs if out.requires_grad)
    else:
        diff_grad_outputs = [
            (out, go) for out, go in zip(outputs, grad_outputs) if out.requires_grad
        ]
        if len(diff_grad_outputs) == 0:
            diff_outputs, grad_outputs = (), ()
        else:
            diff_outputs, grad_outputs = zip(*diff_grad_outputs)
    grad_inputs = torch.autograd.grad(
        diff_outputs,
        diff_inputs,
        grad_outputs,
        retain_graph=retain_graph,
        create_graph=create_graph,
        allow_unused=True,
    )
    result = []
    grad_inputs_iter = iter(grad_inputs)
    for inp in inputs:
        if inp.requires_grad:
            grad_input = next(grad_inputs_iter)
            if grad_input is None:
                result.append(torch.zeros_like(inp))
            else:
                result.append(grad_input)
        else:
            result.append(torch.zeros_like(inp))
    return tree_unflatten(result, inputs_spec)


def _as_tuple(val):
    if isinstance(val, tuple):
        return val
    return (val,)


def ref_vjp_no_create(f, *primals):
    result = f(*primals)

    def wrapped(cotangents):
        return _autograd_grad(
            _as_tuple(result), primals, _as_tuple(cotangents), create_graph=False
        )

    return result, wrapped


dtype_precisions = {
    torch.float16: (0.001, 1e-5),
    torch.bfloat16: (0.016, 1e-4),
    torch.float32: (1.3e-6, 1e-5),
    torch.float64: (1e-7, 1e-7),
    torch.complex32: (0.001, 1e-5),
    torch.complex64: (1.3e-6, 1e-5),
    torch.complex128: (1e-7, 1e-7),
}
# Returns the "default" rtol and atol for comparing scalars or
# tensors of the given dtypes.


def _getDefaultRtolAndAtol(dtype0, dtype1):
    rtol = max(
        dtype_precisions.get(dtype0, (0, 0))[0], dtype_precisions.get(dtype1, (0, 0))[0]
    )
    atol = max(
        dtype_precisions.get(dtype0, (0, 0))[1], dtype_precisions.get(dtype1, (0, 0))[1]
    )
    return rtol, atol


def op_assert_ref(test_case, op, test_dtype, i, orig, decomp, ref, args, kwargs):
    assert orig.dtype == decomp.dtype, f"{i} Operation:  {op}"
    if orig.numel() == 0 or decomp.numel() == 0:
        assert orig.numel() == decomp.numel()
        return
    assert orig.shape == decomp.shape, f"{i} Operation:  {op}"
    tol_table = {
        (torch.bfloat16, torch.ops.aten.native_layer_norm.default): 1e-5,
        (torch.float16, torch.ops.aten.native_layer_norm.default): 1e-5,
        (torch.bfloat16, torch.ops.aten.native_batch_norm.default): 1e-5,
        (torch.float16, torch.ops.aten.native_batch_norm.default): 1e-5,
<<<<<<< HEAD
        (torch.float16, torch.ops.aten.glu.default): 1e-2,
        (torch.bfloat16, torch.ops.aten.glu.default): 1e-2,
=======
        (torch.bfloat16, torch.ops.aten.linalg_vector_norm.default): 1e-6,
        (torch.float16, torch.ops.aten.linalg_vector_norm.default): 1e-6,
>>>>>>> 183e1f50
    }
    if ref.is_floating_point():
        orig_diff = (orig - ref).abs().max()
        decomp_diff = (decomp - ref).abs().max()
        atol = tol_table.get((test_dtype, op), 1e-7)
        if decomp_diff > orig_diff + atol:
            raise RuntimeError(
                f"Difference from float64 is larger with decomposition {op.__name__}"
                f" than original on output {i}. Original max diff: {orig_diff}, Decomp max diff: {decomp_diff}\n"
                f"atol = {atol}\n"
                f"args = {args}\n"
                f"kwargs = {kwargs}"
            )
    else:
        test_case.assertEqual(
            orig, decomp, msg=f"{op.__name__}\nargs = {args}\nkwargs = {kwargs}"
        )


def op_assert_equal(test_case, op, test_dtype, orig, decomp, args, kwargs):
    test_case.assertEqual(
        orig.dtype, decomp.dtype, f"Operation: {op}, orig.dtype: {orig.dtype}, decomp.dtype: {decomp.dtype}, {args}, {kwargs}")
    # Before adding an entry to this table, make sure your decomposition is right :)
    tol_table = {
        # Due to strange epsilon behaviors, see https://github.com/pytorch/pytorch/issues/73161
        (torch.float32, torch.ops.aten.native_layer_norm.default): (1e-3, 1e-3),
        (torch.float32, torch.ops.aten.native_layer_norm_backward.default): (
            1e-3,
            1e-3,
        ),
    }
    if (test_dtype, op) in tol_table:
        rtol, atol = tol_table[(decomp.dtype, op)]
    else:
        rtol, atol = _getDefaultRtolAndAtol(orig.dtype, decomp.dtype)

    test_case.assertEqual(orig, decomp, rtol=rtol, atol=atol, msg=f"{op.__name__}\nargs = {args}\nkwargs = {kwargs}")


# Given f, returns an f' such that:
# - f' takes only positional arguments
# - All arguments to f' are floating-point Tensors
# - All outputs of f' are floating-point Tensors
def normalize_op_input_output2(
    f, args, kwargs, output_process_fn_grad=None, requires_grad=True
):
    flat_args, args_spec = tree_flatten(args)
    diff_argnums = tuple(
        i
        for i, arg in enumerate(flat_args)
        if diff_arg(arg, requires_grad=requires_grad)
    )
    assert len(diff_argnums) > 0
    primals = tuple(flat_args[i] for i in diff_argnums)

    @functools.wraps(f)
    def wrapped(*primals):
        _args = list(flat_args)
        for num, arg in zip(diff_argnums, primals):
            _args[num] = arg
        _args = tree_unflatten(_args, args_spec)
        result = f(*_args, **kwargs)
        if output_process_fn_grad is not None:
            result = output_process_fn_grad(result)
        if isinstance(result, tuple):
            # TODO: Remove the following hack for namedtuples
            result = tuple(result)
            result = tuple(
                r
                for r in result
                if isinstance(r, Tensor) and (r.is_floating_point() or r.is_complex())
            )
            assert len(result) > 0
        return result

    return wrapped, primals


# NB: This also upcasts dtype arguments
# TODO: handle complex correctly
def upcast_tensor(x, dtype=torch.float32):
    if isinstance(x, Tensor) and x.dtype.is_floating_point:
        return x.to(dtype=dtype)
    elif (isinstance(x, torch.dtype)
          and x in [torch.float16, torch.bfloat16, torch.float]):
        return dtype
    else:
        return x


def normalize_op_input_output(f, sample, requires_grad=True):
    args = tuple([sample.input] + list(sample.args))
    return normalize_op_input_output2(
        f,
        args,
        sample.kwargs,
        sample.output_process_fn_grad,
        requires_grad=requires_grad,
    )


CROSS_REF_EXCLUDE_SET = {
    # CUBLAS_STATUS_NOT_SUPPORTED when calling
    # `cublasGemmStridedBatchedExFix(handle, opa, opb, (int)m, (int)n, (int)k,
    # (void*)&falpha, a, CUDA_R_16BF, (int)lda, stridea, b, CUDA_R_16BF,
    # (int)ldb, strideb, (void*)&fbeta, c, CUDA_R_16BF, (int)ldc, stridec,
    # (int)num_batches, CUDA_R_32F, CUBLAS_GEMM_DEFAULT_TENSOR_OP)`
    ("cuda", torch.bfloat16, "nn.functional.bilinear"),
    # randomness
    ("cuda", torch.float16, "nn.functional.dropout"),
    ("cuda", torch.bfloat16, "nn.functional.dropout"),
    ("cuda", torch.float64, "nn.functional.dropout"),
    ("cuda", torch.float32, "nn.functional.dropout"),
    (None, None, "new_empty"),
    # decomp has problem even with opmath
    # doesn't work
    ("cuda", torch.bfloat16, "nn.functional.embedding"),

    # CompositeAutogradImplicit
    # See https://github.com/pytorch/pytorch/issues/81669
    (None, None, "nn.functional.relu6"),

}

all_decomposed = set()
all_called = defaultdict(int)

# Helpful snippet for testing coverage
"""
import atexit
def check_coverage():
    print("missing coverage:")
    print("\n".join(map(str, decomposition_table.keys() - all_decomposed)))
atexit.register(check_coverage)
"""

# Helpful snippet for Horace to create his google sheet :)
"""
import atexit
def dump_ops():
    with open('run_ops.txt', 'w') as f, open('count_ops.txt', 'w') as g:
        for op, count in sorted(all_called.items(), key=lambda x: x[0].__name__):
            f.write(f'{op.__name__}\n')
            g.write(f'{count}\n')
    with open('run_decompositions.txt', 'w') as f:
        for op in sorted([i.__name__ for i in all_decomposed]):
            f.write(f'{op}\n')

atexit.register(dump_ops)
"""


def any_unsupported(args, kwargs):
    def test_unsupported(t):
        if type(t) is torch.Tensor or type(t) is torch.nn.Parameter:
            # These are all things that we haven't coded decompositions
            # to handle correctly.  Maybe they should.
            return any([
                t.is_sparse_csr, t.is_sparse, t.is_mkldnn, t.is_quantized,
                t.is_nested, torch._is_functional_tensor(t),
            ])
        elif torch.overrides.is_tensor_like(t):
            # Decompositions will generally change the behavior of Tensor-like
            # subclasses, so bypass tests in this case too
            return True
        else:
            return False

    flat_args, _ = tree_flatten(args)
    flat_kwargs, _ = tree_flatten(kwargs)
    return any(test_unsupported(x) for x in itertools.chain(flat_args, flat_kwargs))


@skipIfSlowGradcheckEnv
class TestDecomp(TestCase):
    longMessage = True

    # NB: This actually overlaps with test_comprehensive, but it only
    # runs on things that are definitely decomposed so it's a lot faster
    # to run
    @unittest.skipIf(TEST_WITH_ASAN, "Skipped under ASAN")
    @onlyNativeDeviceTypes
    @skipIfCrossRef
    @suppress_warnings
    @ops(_decomp_test_ops)
    def test_quick(self, device, dtype, op):
        self.do_cross_ref(device, dtype, op, run_all=False)

    @unittest.skipIf(TEST_WITH_ASAN, "Skipped under ASAN")
    @onlyNativeDeviceTypes
    @skipIfCrossRef
    @suppress_warnings
    @ops(op_db)
    def test_comprehensive(self, device, dtype, op):
        self.do_cross_ref(device, dtype, op, run_all=True)

    def do_cross_ref(self, device, dtype, op, *, run_all):
        if (torch.device(device).type, dtype, op.name) in CROSS_REF_EXCLUDE_SET or (
            None,
            dtype,
            op.name,
        ) in CROSS_REF_EXCLUDE_SET or (None, None, op.name) in CROSS_REF_EXCLUDE_SET:
            self.skipTest(f"{op.name} in {dtype} not supported")

        test_dtype = dtype

        # We check the correctness of each decomposition right after running it.
        # So, when we encounter a decomposition, we run the function normally, and
        # then run the decomposition, and ensure they're identical.
        called = set()
        decomposed = set()

        saved_precision = self.precision
        saved_rel_tol = self.rel_tol

        class DecompCrossRefMode(torch.Tensor):
            @classmethod
            def __torch_dispatch__(cls, func, types, args=(), kwargs=None):
                with no_dispatch():
                    return cls._torch_dispatch(func, types, args, kwargs)

            @classmethod
            def _torch_dispatch(cls, func, types, args=(), kwargs=None):
                self.precision = saved_precision
                self.rel_tol = saved_rel_tol

                called.add(func)
                all_called[func] += 1

                # Stuff we shouldn't bother testing
                # (TODO: remove detach from the decomp table?)
                if func not in decomposition_table or func in [
                    torch.ops.aten.detach.default,
                    # non-deterministic ops
                    torch.ops.aten.new_empty.default,
                    torch.ops.aten.new_empty.SymInt
                ] or any_unsupported(args, kwargs):
                    return func(*args, **kwargs)

                decomposed.add(func)
                all_decomposed.add(func)

                # We take 2 main strategies for verifying correctness/numerical stability of decompositions
                # The first one is simply tolerance checking between decomp_out and pytorch_out
                # However, for fp16/bf16 and reductions, this becomes very
                # finicky, as there are not many guarantees we can make.
                # So, for fp16/bf16, we instead compare the difference of
                # {decomp_out, pytorch_out_64} and {pytorch_out,
                # pytorch_out_64}. In other words, we compare how far the
                # decomposition and pytorch are from the "ground truth" (i.e.
                # fp64). If the decomposition results in more error, we error

                decomposition = decomposition_table[func]

                do_relative_check = test_dtype in [torch.float16, torch.bfloat16]
                real_out_unflat = func(*args, **kwargs)
                real_out, _ = tree_flatten(real_out_unflat)

                with TorchRefsMode():
                    decomp_out, _ = tree_flatten(decomposition(*args, **kwargs))
                assert len(real_out) == len(decomp_out)

                if do_relative_check:
                    upcast = partial(upcast_tensor, dtype=torch.float64)
                    real_out_double, _ = tree_flatten(
                        func(*tree_map(upcast, args), **tree_map(upcast, kwargs))
                    )
                    for i, orig, decomp, ref in zip(range(len(real_out)), real_out, decomp_out, real_out_double):
                        if orig is None:
                            assert decomp is None
                            continue
                        op_assert_ref(self, func, test_dtype, i, orig, decomp, ref, args, kwargs)
                else:
                    for orig, decomp in zip(real_out, decomp_out):
                        if orig is None:
                            assert decomp is None
                            continue
                        op_assert_equal(self, func, test_dtype, orig, decomp, args, kwargs)

                return real_out_unflat

        requires_grad = (
            op.supports_autograd
            and dtype in op.supported_backward_dtypes(torch.device(device).type)
            # TODO: OpInfo really ought to error out for this case, but it's
            # not exercised in test_ops_gradients atm.  The problem is not
            # complex32 per-se (which is supported by data movement only ops)
            # but that when we do backwards we expect other ops like add to work
            and not dtype == torch.complex32
        )
        samples = op.sample_inputs(device, test_dtype, requires_grad=requires_grad)

        def check_decomposed(aten_name):
            self.assertTrue(
                any(overload_to_aten_name(c) == aten_name for c in decomposed),
                msg=(f"aten.{aten_name} was not decomposed, saw calls for: "
                     f"{', '.join(map(str, list(called)))}. If your op is  "
                     f"CompositeImplicitAutograd you should skip this test "
                     "by updating CROSS_REF_EXCLUDE_SET.")
            )

        aten_name = op.decomp_aten_name or op.aten_name

        func = op.get_op()
        for sample_input in samples:
            if requires_grad:
                if None in sample_input.args:
                    continue

                fn, primals = normalize_op_input_output(func, sample_input)
                primals = tree_map(
                    lambda x: x if isinstance(x, torch.Tensor) else x, primals
                )

                # Once https://github.com/pytorch/pytorch/pull/75965/ I can
                # store the called list on the mode object instance and no
                # explicit clearing is necessary as I will create a fresh mode
                # for each region
                decomposed.clear()
                with enable_torch_dispatch_mode(DecompCrossRefMode):
                    decomp_out, decomp_vjp_fn = ref_vjp_no_create(fn, *primals)
                if aten_name in decomposition_names:
                    check_decomposed(aten_name)

                if op.aten_backward_name in decomposition_names or run_all:
                    cotangents = tree_map(lambda x: torch.randn_like(x), decomp_out)

                    decomposed.clear()
                    with enable_torch_dispatch_mode(DecompCrossRefMode):
                        decomp_vjp_fn(cotangents)
                    if not run_all:
                        check_decomposed(op.aten_backward_name)

            elif aten_name in decomposition_names or run_all:
                args = [sample_input.input] + list(sample_input.args)
                kwargs = sample_input.kwargs
                decomposed.clear()
                with enable_torch_dispatch_mode(DecompCrossRefMode):
                    func(*args, **kwargs)
                if not run_all:
                    check_decomposed(aten_name)
            else:
                assert op.supports_autograd
                self.skipTest(
                    "only backwards is decomposed, but dtype doesn't support AD"
                )


instantiate_device_type_tests(TestDecomp, globals())

if __name__ == "__main__":
    run_tests()<|MERGE_RESOLUTION|>--- conflicted
+++ resolved
@@ -157,13 +157,10 @@
         (torch.float16, torch.ops.aten.native_layer_norm.default): 1e-5,
         (torch.bfloat16, torch.ops.aten.native_batch_norm.default): 1e-5,
         (torch.float16, torch.ops.aten.native_batch_norm.default): 1e-5,
-<<<<<<< HEAD
+        (torch.bfloat16, torch.ops.aten.linalg_vector_norm.default): 1e-6,
+        (torch.float16, torch.ops.aten.linalg_vector_norm.default): 1e-6,
         (torch.float16, torch.ops.aten.glu.default): 1e-2,
         (torch.bfloat16, torch.ops.aten.glu.default): 1e-2,
-=======
-        (torch.bfloat16, torch.ops.aten.linalg_vector_norm.default): 1e-6,
-        (torch.float16, torch.ops.aten.linalg_vector_norm.default): 1e-6,
->>>>>>> 183e1f50
     }
     if ref.is_floating_point():
         orig_diff = (orig - ref).abs().max()
