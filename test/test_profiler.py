# Owner(s): ["oncall: profiler"]
import collections
import expecttest
import gc
import io
import json
import os
import re
import tempfile
from typing import List, Optional
import unittest
from dataclasses import dataclass, field

import torch
import torch.nn as nn
import torch.optim
import torch.utils.data
import torch.utils.data.datapipes as dp
from torch.testing._internal.common_cuda import TEST_MULTIGPU
from torch.testing._internal.common_utils import (
    TestCase, run_tests, TEST_WITH_ASAN, TEST_WITH_ROCM, IS_WINDOWS,
    TEST_WITH_CROSSREF, TemporaryFileName, TemporaryDirectoryName)
from torch.autograd import (_record_function_with_args_enter, _record_function_with_args_exit)
from torch.autograd.profiler import profile as _profile
from torch.autograd.profiler_legacy import profile as _profile_legacy
from torch.profiler import (
    kineto_available, profile, record_function, supported_activities,
    DeviceType, ProfilerAction, ProfilerActivity, ExecutionGraphObserver,
    _utils
)
from torch.profiler._pattern_matcher import (Pattern, NamePattern,
                                             ExtraCUDACopyPattern,
                                             ForLoopIndexingPattern,
                                             FP32MatMulPattern,
                                             OptimizerSingleTensorPattern,
                                             SynchronizedDataLoaderPattern,
                                             GradNotSetToNonePattern)
from torch.testing._internal.common_device_type import skipCUDAVersionIn

try:
    import psutil
    HAS_PSUTIL = True
except ImportError:
    HAS_PSUTIL = False
import pickle


@unittest.skipIf(not HAS_PSUTIL, "Requires psutil to run")
@unittest.skipIf(TEST_WITH_ASAN, "Cannot test with ASAN")
@unittest.skipIf(IS_WINDOWS, "Test is flaky on Windows")
@unittest.skipIf(not torch.cuda.is_available(), "CUDA is required")
class TestProfilerCUDA(TestCase):

    @skipCUDAVersionIn([(11, 5)])  # https://github.com/pytorch/pytorch/issues/69023
    def test_mem_leak(self):
        """Checks that there's no memory leak when using profiler with CUDA
        """
        t = torch.rand(1, 1).cuda()
        p = psutil.Process()
        last_rss = collections.deque(maxlen=5)
        for outer_idx in range(10):
            with _profile(use_cuda=True):
                for _ in range(1024):
                    t = torch.mm(t, t)

            gc.collect()
            torch.cuda.empty_cache()
            last_rss.append(p.memory_info().rss)

        # with CUDA events leaking the increase in memory was ~7 MB between
        # profiler invocations above
        is_increasing = all(
            [last_rss[idx] > last_rss[idx - 1] for idx in range(1, len(last_rss))])
        max_diff = -1
        for idx in range(1, len(last_rss)):
            max_diff = max(max_diff, last_rss[idx] - last_rss[idx - 1])
        self.assertTrue(not (is_increasing and max_diff > 100 * 1024),
                        msg='memory usage is increasing, {}'.format(str(last_rss)))

    def test_custom_module_input_op_ids(self):
        class MyFunc(torch.autograd.Function):
            @staticmethod
            def forward(ctx, x):
                ctx.save_for_backward(x)
                return x

            @staticmethod
            def backward(ctx, gO):
                x, = ctx.saved_tensors
                return x

        def custom_layer(input_ten):
            return MyFunc.apply(input_ten)

        # Only testing that emit_nvtx runs when
        # record_shapes option is enabled.
        with torch.autograd.profiler.emit_nvtx(record_shapes=True) as prof:
            x = torch.randn(10, 10, requires_grad=True)
            y = torch.randn(10, 10, requires_grad=True)
            z = x + y
            s = custom_layer(z)
            q = s.sum()
            q.backward()

class TestRecordFunction(TestCase):
    def _record_function_with_param(self):
        u = torch.randn(3, 4, 5, requires_grad=True)
        with _profile(with_stack=True, use_kineto=kineto_available(), record_shapes=True) as prof:
            with record_function("## TEST 1 ##", "1, 2, 3"):
                rf_handle = _record_function_with_args_enter("## TEST 2 ##", 1, False, 2.5, [u, u], "hello", u)
                _record_function_with_args_exit(rf_handle)
            with record_function("## TEST 3 ##"):
                rf_handle = _record_function_with_args_enter("## TEST 4 ##")
                _record_function_with_args_exit(rf_handle)
        return prof

    def test_record_function(self):
        prof_result = self._record_function_with_param()
        found_test_1 = False
        found_test_2 = False
        found_test_3 = False
        found_test_4 = False
        for e in prof_result.function_events:
            if "## TEST 1 ##" == e.name:
                found_test_1 = True
                self.assertTrue(e.input_shapes == [[]])
            elif "## TEST 2 ##" == e.name:
                found_test_2 = True
                self.assertTrue(e.input_shapes == [[], [], [], [], [], [3, 4, 5]])
            elif "## TEST 3 ##" == e.name:
                found_test_3 = True
                self.assertTrue(e.input_shapes == [])
            elif "## TEST 4 ##" == e.name:
                found_test_4 = True
                self.assertTrue(e.input_shapes == [])
        self.assertTrue(found_test_1)
        self.assertTrue(found_test_2)
        self.assertTrue(found_test_3)
        self.assertTrue(found_test_4)

    def test_datapipe_with_record_function(self):
        with _profile(with_stack=True, use_kineto=kineto_available(), record_shapes=True) as prof:
            input_dp1 = dp.iter.IterableWrapper(range(4))
            input_dp2 = dp.iter.IterableWrapper(range(4, 8))
            input_dp3 = dp.iter.IterableWrapper(range(8, 12))
            output_dp = input_dp1.mux(input_dp2, input_dp3)
            output = list(output_dp)

        has_iter = False
        has_mux = False
        for e in prof.function_events:
            if has_iter and has_mux:
                break

            if not has_iter and e.name == "enumerate(DataPipe)#IterableWrapperIterDataPipe":
                has_iter = True
            if not has_mux and e.name == "enumerate(DataPipe)#MultiplexerIterDataPipe":
                has_mux = True
        self.assertTrue(has_iter)
        self.assertTrue(has_mux)

    def test_datapipe_delegation_with_profiler(self):
        class IDPIterator(torch.utils.data.IterDataPipe):
            def __init__(self):
                self.data = list(range(10))
                self._idx = 0

            def __iter__(self):
                return self

            def __next__(self):
                if self._idx >= 10:
                    self._idx = 0
                    raise StopIteration
                self._idx += 1
                return self.data[self._idx - 1]

            def get_value(self, idx):
                return self.data[idx]

        dp1 = IDPIterator()  # The object itself is an iterator
        self.assertEqual(5, dp1.get_value(5))
        it_dp1 = iter(dp1)  # This creates the 1st iterator
        self.assertEqual(5, it_dp1.get_value(5))  # type: ignore[attr-defined]
        self.assertEqual(list(range(10)), list(it_dp1))

        class IDPDelegator(torch.utils.data.IterDataPipe):
            def __init__(self, datapipe):
                self.datapipe = datapipe

            def __iter__(self):
                return iter(self.datapipe)

        dp2 = IDPDelegator(dp1)
        it_dp2 = iter(dp2)
        self.assertEqual(5, it_dp2.get_value(5))
        self.assertEqual(list(range(10)), list(it_dp2))

    def test_datapipe_with_record_function_fork(self):
        with _profile(with_stack=True, use_kineto=kineto_available(), record_shapes=True) as prof:
            input_dp = dp.iter.IterableWrapper(range(10))
            dp1, dp2, dp3 = input_dp.fork(num_instances=3)
            output1 = list(dp1)
        has_iter = False
        has_child = False
        for e in prof.function_events:
            if has_iter and has_child:
                break

            if not has_iter and e.name == "enumerate(DataPipe)#IterableWrapperIterDataPipe":
                has_iter = True
            if not has_child and e.name == "enumerate(DataPipe)#_ChildDataPipe":
                has_child = True
        self.assertTrue(has_iter)
        self.assertTrue(has_child)


class TestExecutionGraph(TestCase):
    def payload(self, use_cuda=False):
        u = torch.randn(3, 4, 5, requires_grad=True)
        with record_function("## TEST 1 ##", "1, 2, 3"):
            rf_handle = _record_function_with_args_enter("## TEST 2 ##", 1, False, 2.5, [u, u], (u, u), "hello", u)
            x = torch.randn(10, 10, requires_grad=True)
            if use_cuda:
                x = x.cuda()
            y = torch.randn(10, 10, requires_grad=True)
            if use_cuda:
                y = y.cuda()
            z = x + y + x * y + x * y
            z.backward(z)
            if use_cuda:
                z = z.cpu()
            _record_function_with_args_exit(rf_handle)

    def get_execution_graph_root(self, output_file_name):
        nodes = []
        with open(output_file_name, 'r') as f:
            eg_graph = json.load(f)
            assert "nodes" in eg_graph
            nodes = eg_graph["nodes"]
        return nodes

    @unittest.skipIf(not kineto_available(), "Kineto is required")
    def test_execution_graph_with_kineto(self):
        trace_called_num = 0

        def trace_handler(p):
            nonlocal trace_called_num
            trace_called_num += 1

        use_cuda = torch.profiler.ProfilerActivity.CUDA in supported_activities()
        # Create a temp file to save execution graph data.
        fp = tempfile.NamedTemporaryFile('w+t', suffix='.json', delete=False)
        fp.close()
        expected_loop_events = 0
        eg = ExecutionGraphObserver()
        eg.register_callback(fp.name)
        with profile(
            activities=supported_activities(),
            schedule=torch.profiler.schedule(
                skip_first=3,
                wait=1,
                warmup=1,
                active=2),
            on_trace_ready=trace_handler,
        ) as p:
            eg.start()
            for idx in range(10):
                expected_loop_events += 1
                with record_function(f"## LOOP {idx} ##"):
                    self.payload(use_cuda=use_cuda)
                p.step()
            eg.stop()

        eg.unregister_callback()

        assert trace_called_num == 2
        assert fp.name == eg.get_output_file_path()
        nodes = self.get_execution_graph_root(fp.name)
        loop_count = 0
        for n in nodes:
            assert "name" in n
            if "[pytorch|profiler|execution_graph|process]" in n["name"]:
                found_root_node = True
            if n["name"].startswith("## LOOP "):
                loop_count += 1
        assert found_root_node
        assert loop_count == expected_loop_events

    def test_execution_graph_alone(self):
        use_cuda = torch.profiler.ProfilerActivity.CUDA in supported_activities()
        # Create a temp file to save execution graph data.
        fp = tempfile.NamedTemporaryFile('w+t', suffix='.json', delete=False)
        fp.close()
        expected_loop_events = 0

        eg = ExecutionGraphObserver()
        eg.register_callback(fp.name)
        eg.start()
        for idx in range(5):
            expected_loop_events += 1
            with record_function(f"## LOOP {idx} ##"):
                self.payload(use_cuda=use_cuda)
        eg.stop()
        eg.unregister_callback()

        assert fp.name == eg.get_output_file_path()
        nodes = self.get_execution_graph_root(fp.name)
        loop_count = 0
        for n in nodes:
            assert "name" in n
            if "[pytorch|profiler|execution_graph|process]" in n["name"]:
                found_root_node = True
            if n["name"].startswith("## LOOP "):
                loop_count += 1
        assert found_root_node
        assert loop_count == expected_loop_events

    def test_execution_graph_start_stop(self):
        use_cuda = torch.profiler.ProfilerActivity.CUDA in supported_activities()
        # Create a temp file to save execution graph data.
        fp = tempfile.NamedTemporaryFile('w+t', suffix='.json', delete=False)
        fp.close()
        expected_loop_events = 0
        eg = ExecutionGraphObserver()
        eg.register_callback(fp.name)
        for idx in range(10):
            if idx == 3:
                eg.start()
            elif idx == 5:
                eg.stop()
            elif idx == 8:
                eg.start()
            elif idx == 9:
                eg.stop()
                eg.unregister_callback()
            if eg._execution_graph_running:
                expected_loop_events += 1
            with record_function(f"## LOOP {idx} ##"):
                self.payload(use_cuda=use_cuda)

        assert fp.name == eg.get_output_file_path()
        nodes = self.get_execution_graph_root(fp.name)
        loop_count = 0
        for n in nodes:
            assert "name" in n
            if "[pytorch|profiler|execution_graph|process]" in n["name"]:
                found_root_node = True
            if n["name"].startswith("## LOOP "):
                loop_count += 1
        assert found_root_node
        assert loop_count == expected_loop_events

    def test_execution_graph_no_capture(self):
        fp = tempfile.NamedTemporaryFile('w+t', suffix='.json', delete=False)
        fp.close()
        eg = ExecutionGraphObserver()
        eg.register_callback(fp.name)
        eg.unregister_callback()

        assert fp.name == eg.get_output_file_path()
        nodes = self.get_execution_graph_root(fp.name)
        for n in nodes:
            assert "name" in n
            if "[pytorch|profiler|execution_graph|process]" in n["name"]:
                found_root_node = True
        assert found_root_node


class TestProfiler(TestCase):

    @unittest.skipIf(TEST_WITH_CROSSREF, "crossref intercepts calls and changes the callsite.")
    def test_source(self):
        """Checks that source code attribution works for eager, TS and autograd mode
        """
        # avoid automatic inlining
        prev_opt = torch._C._get_graph_executor_optimize()
        torch._C._set_graph_executor_optimize(False)

        @torch.jit.script
        def ts_method_2(x, y):
            return torch.matmul(x, y)

        @torch.jit.script
        def ts_method_1(x, y, z):
            a = x + z
            w = ts_method_2(x, y) + a
            return w.sum()

        class DummyModule(nn.Module):
            def __init__(self):
                super(DummyModule, self).__init__()
                self.conv = torch.nn.Conv2d(3, 2, kernel_size=1, stride=2, padding=3, bias=False)

            def forward(self, x):
                return self.conv(x)

        mod = DummyModule()

        def call_module(x):
            return mod(x)

        with _profile(with_stack=True, use_kineto=kineto_available()) as p:
            x = torch.randn(10, 10, requires_grad=True)
            y = torch.randn(10, 10, requires_grad=True)
            z = x + y
            w = ts_method_1(x, y, z)
            v = 2 * w
            v.backward()
            a = torch.randn(2, 3, 2, 2, requires_grad=True)
            b = call_module(a)
            c = b.sum()
            c.backward()

        for e in p.function_events:
            if "aten::add" in e.name or "AddBackward" in e.name:
                self.assertTrue(any(["test_profiler" in entry for entry in e.stack]))
                self.assertTrue(any([(
                    "test_source" in entry or
                    "ts_method_1" in entry or
                    "ts_method_2" in entry) for entry in e.stack]))

        # TODO: https://github.com/pytorch/kineto/issues/617
        if kineto_available() and not IS_WINDOWS:
            with TemporaryFileName(mode="w+") as fname:
                p.export_chrome_trace(fname)
                with io.open(fname, 'r') as f:
                    events = json.load(f)["traceEvents"]

                def extract(pattern: str):
                    matches = [e for e in events if re.search(pattern, e["name"])]
                    self.assertEqual(len(matches), 1, repr([e["name"] for e in matches]))
                    return matches[0]

                module_event = extract(r"DummyModule_0")
                wrapper_event = extract(r"call_module")
                self.assertEqual(module_event["args"]["Python parent id"], wrapper_event["args"]["Python id"])

        torch._C._set_graph_executor_optimize(prev_opt)

    def payload(self, use_cuda=False):
        x = torch.randn(10, 10)
        if use_cuda:
            x = x.cuda()
        y = torch.randn(10, 10)
        if use_cuda:
            y = y.cuda()
        z = torch.mm(x, y)
        z = z + y
        if use_cuda:
            z = z.cpu()

    @unittest.skipIf(not kineto_available(), "Kineto is required")
    def test_kineto(self):
        use_cuda = torch.profiler.ProfilerActivity.CUDA in supported_activities()
        with _profile(use_cuda=use_cuda, use_kineto=True):
            self.payload(use_cuda=use_cuda)

        # rerun to avoid initial start overhead
        with _profile(use_cuda=use_cuda, use_kineto=True) as p:
            self.payload(use_cuda=use_cuda)
        output = p.key_averages().table(
            sort_by="self_cuda_time_total" if use_cuda else "self_cpu_time_total", row_limit=-1)
        # print(output)
        found_gemm = False
        found_memcpy = False
        found_mm = False
        for e in p.function_events:
            if "aten::mm" in e.name:
                found_mm = True
            if "gemm" in e.name:
                found_gemm = True
            if "Memcpy" in e.name or "memcpy" in e.name:
                found_memcpy = True
        if use_cuda:
            self.assertTrue(found_gemm)
            self.assertTrue(found_memcpy)
        else:
            self.assertTrue(found_mm)
        # p.export_chrome_trace("/tmp/test_trace.json")

    @unittest.skipIf(not kineto_available(), "Kineto is required")
    @unittest.skipIf(not TEST_MULTIGPU, "Multiple GPUs needed")
    @unittest.skipIf(TEST_WITH_ROCM, "Not supported on ROCm")
    def test_kineto_multigpu(self):
        with profile(
            activities=[
                ProfilerActivity.CPU,
                ProfilerActivity.CUDA]) as prof:
            for gpu_id in [0, 1]:
                x = torch.randn(10, 10).cuda(gpu_id)
                y = torch.randn(10, 10).cuda(gpu_id)
                z = x.matmul(y)

        found_gemm_0 = False
        found_gemm_1 = False
        found_cuda = False
        for evt in prof.events():
            if "gemm" in evt.name.lower() and evt.device_type == DeviceType.CUDA:
                if evt.device_index == 0:
                    found_gemm_0 = True
                elif evt.device_index == 1:
                    found_gemm_1 = True
            if "cuda" in evt.name.lower() and evt.device_type == DeviceType.CPU:
                found_cuda = True

        self.assertTrue(found_gemm_0)
        self.assertTrue(found_gemm_1)
        self.assertTrue(found_cuda)

    def test_memory_profiler(self):
        def run_profiler(tensor_creation_fn):
            # collecting allocs / deallocs
            with _profile(profile_memory=True, record_shapes=True, use_kineto=kineto_available()) as prof:
                x = None
                with record_function("test_user_scope_alloc"):
                    x = tensor_creation_fn()
                with record_function("test_user_scope_dealloc"):
                    del x
            return prof.key_averages(group_by_input_shape=True)

        def check_metrics(stats, metric, allocs=None, deallocs=None):
            stat_metrics = {}
            for stat in stats:
                stat_metrics[stat.key] = getattr(stat, metric)
            if allocs is not None:
                for alloc_fn in allocs:
                    self.assertTrue(alloc_fn in stat_metrics)
                    self.assertTrue(stat_metrics[alloc_fn] > 0)
            if deallocs is not None:
                for dealloc_fn in deallocs:
                    self.assertTrue(dealloc_fn in stat_metrics)
                    self.assertTrue(stat_metrics[dealloc_fn] < 0)

        def create_cpu_tensor():
            return torch.rand(10, 10)

        def create_cuda_tensor():
            return torch.rand(10, 10).cuda()

        def create_mkldnn_tensor():
            return torch.rand(10, 10, dtype=torch.float32).to_mkldnn()

        stats = run_profiler(create_cpu_tensor)
        check_metrics(
            stats,
            "cpu_memory_usage",
            allocs=[
                "aten::empty",
                "aten::rand",
                "test_user_scope_alloc",
            ],
            deallocs=[
                "test_user_scope_dealloc",
            ]
        )

        if kineto_available():
            with TemporaryFileName(mode="w+") as fname:
                with profile(profile_memory=True) as prof:
                    x = None
                    with record_function("test_user_scope_alloc"):
                        x = create_cpu_tensor()
                    with record_function("test_user_scope_dealloc"):
                        del x
                prof.export_chrome_trace(fname)
                with io.open(fname, 'r') as f:
                    trace = json.load(f)
                    assert "traceEvents" in trace
                    events = trace["traceEvents"]
                    found_memory_events = False
                    for evt in events:
                        assert "name" in evt
                        if evt["name"] == "[memory]":
                            found_memory_events = True
                            assert "args" in evt
                            assert "Addr" in evt["args"]
                            assert "Device Type" in evt["args"]
                            assert "Device Id" in evt["args"]
                            assert "Bytes" in evt["args"]

                            # Memory should be an instantaneous event.
                            assert "dur" not in evt["args"]
                            assert "cat" not in evt["args"]
                    assert found_memory_events

        if torch.cuda.is_available():
            create_cuda_tensor()
            stats = run_profiler(create_cuda_tensor)
            check_metrics(
                stats,
                "cuda_memory_usage",
                allocs=[
                    "test_user_scope_alloc",
                    "aten::to",
                    "aten::empty_strided",
                ],
                deallocs=[
                    "test_user_scope_dealloc",
                ]
            )
            check_metrics(
                stats,
                "cpu_memory_usage",
                allocs=[
                    "aten::rand",
                    "aten::empty",
                ]
            )

        if torch._C.has_mkldnn:
            create_mkldnn_tensor()
            stats = run_profiler(create_mkldnn_tensor)
            check_metrics(
                stats,
                "cpu_memory_usage",
                allocs=[
                    "test_user_scope_alloc",
                    "aten::rand",
                    "aten::empty",
                    "aten::to_mkldnn",
                ],
                deallocs=[
                    "test_user_scope_dealloc",
                ]
            )

        # check top-level memory events
        with _profile(profile_memory=True, use_kineto=kineto_available()) as prof:
            x = torch.rand(10, 10)
            del x
            if torch.cuda.is_available():
                y = torch.rand(10, 10).cuda()
                del y
            gc.collect()
        stats = prof.key_averages(group_by_input_shape=True)
        check_metrics(
            stats,
            "cpu_memory_usage",
            allocs=[
                "aten::rand",
                "aten::empty"
            ],
            deallocs=[
                "[memory]"
            ]
        )
        if torch.cuda.is_available():
            check_metrics(
                stats,
                "cuda_memory_usage",
                deallocs=[
                    "[memory]"
                ]
            )

    def test_oom_tracing(self):
        def run_profiler(tensor_creation_fn):
            with _profile(profile_memory=True, record_shapes=True) as prof:
                with self.assertRaisesRegex(RuntimeError, ".*[tT]ried to allocate.*"):
                    x = tensor_creation_fn()
                return prof

        def create_cuda_tensor_oom():
            device = torch.device("cuda:0")
            return torch.empty(1024, 1024, 1024, 20, dtype=torch.float32, device=device)

        def check_trace(fname):
            prof.export_chrome_trace(fname)
            with io.open(fname, 'r') as f:
                trace = json.load(f)
                self.assertTrue("traceEvents" in trace)
                events = trace["traceEvents"]
                found_out_of_memory_events = False
                for evt in events:
                    self.assertTrue("name" in evt)
                    if evt["name"] == "[OutOfMemory]":
                        found_out_of_memory_events = True
                        self.assertTrue("args" in evt)
                        self.assertTrue("Device Type" in evt["args"])
                        self.assertTrue("Device Id" in evt["args"])
                        self.assertTrue("Bytes" in evt["args"])

                        # Memory should be an instantaneous event.
                        self.assertTrue("dur" not in evt["args"])
                        self.assertTrue("cat" not in evt["args"])
                self.assertTrue(found_out_of_memory_events)

        if torch.cuda.is_available():
            with TemporaryFileName(mode="w+") as fname:
                prof = run_profiler(create_cuda_tensor_oom)
                check_trace(fname)




    @unittest.skipIf(not kineto_available(), "Kineto is required")
    def test_module_hierarchy(self):
        class A(nn.Module):
            def __init__(self):
                super(A, self).__init__()

            def my_new_method(self, x):
                return x * 3

            def forward_impl_(self, x, y):
                return self.my_new_method(x) + y

            def forward(self, x, y):
                y = y - 2
                return self.forward_impl_(x, y)

        class B(nn.Module):
            def __init__(self):
                super(B, self).__init__()

            def forward(self, x):
                return x + 2

        class C(nn.Module):
            def __init__(self):
                super(C, self).__init__()
                self.A0 = A()
                self.B0 = B()

            def call_b(self, x):
                return self.B0.forward(x)

            def forward(self, x, y):
                return self.A0.forward(x, y) + self.call_b(x)

        model = C()
        model = torch.jit.script(model)
        input_a = torch.rand(128, 128)
        input_b = torch.rand(128, 128)
        op_to_module_hierarchy = {}
        op_to_module_hierarchy["aten::sub"] = ["TOP(C)::forward.A0(A)::forward."]
        op_to_module_hierarchy["aten::mul"] = [
            "TOP(C)::forward.A0(A)::forward.SELF(A)::forward_impl_.SELF(A)::my_new_method."]
        op_to_module_hierarchy["aten::add"] = [
            "TOP(C)::forward.A0(A)::forward.SELF(A)::forward_impl_.",
            "TOP(C)::forward.SELF(C)::call_b.B0(B)::forward.", "TOP(C)::forward."]
        with TemporaryFileName(mode="w+") as fname:
            with profile(activities=[torch.profiler.ProfilerActivity.CPU], with_modules=True,) as prof:
                model(input_a, input_b)
            prof.export_chrome_trace(fname)
            with io.open(fname, 'r') as f:
                trace = json.load(f)
                assert "traceEvents" in trace
                events = trace["traceEvents"]
                found_memory_events = False
                for evt in events:
                    assert "name" in evt
                    if "args" in evt:
                        op_name = evt["name"]
                        if "Module Hierarchy" in evt["args"]:
                            hierarchy = evt["args"]["Module Hierarchy"]
                            if op_name in op_to_module_hierarchy:
                                assert hierarchy in op_to_module_hierarchy[op_name]

    def test_high_level_trace(self):
        """Checks that python side high level events are recorded.
        """
        class RepeatedDataset(torch.utils.data.Dataset):
            def __init__(self, N, D_in, D_out):
                self.N = N
                self.x = torch.randn(N, D_in)
                self.y = torch.randn(N, D_out)

            def __len__(self):
                return self.N

            def __getitem__(self, idx):
                return self.x, self.y

        class TwoLayerNet(torch.nn.Module):
            def __init__(self, D_in, H, D_out):
                super(TwoLayerNet, self).__init__()
                self.linear1 = torch.nn.Linear(D_in, H)
                self.linear2 = torch.nn.Linear(H, D_out)

            def forward(self, x):
                h_relu = self.linear1(x).clamp(min=0)
                y_pred = self.linear2(h_relu)
                return y_pred

        class CustomSGD(torch.optim.SGD):
            def __init__(self, *args, **kwargs):
                super(CustomSGD, self).__init__(*args, **kwargs)

        def train():
            for _, data in enumerate(dataloader):
                x, y = data[0], data[1]
                y_pred = model(x)
                loss = criterion(y_pred, y)
                optimizer.zero_grad()
                loss.backward()
                optimizer.step()

        N, D_in, H, D_out = 8, 10, 5, 2
        model = TwoLayerNet(D_in, H, D_out)
        criterion = torch.nn.MSELoss(reduction='sum')
        optimizer = torch.optim.SGD(model.parameters(), lr=1e-4)
        ds = RepeatedDataset(N, D_in, D_out)
        dataloader = torch.utils.data.DataLoader(ds, batch_size=1)

        try:
            train()
        except Exception:
            self.assertTrue(False, "Expected no exception without profiling.")

        # Create multiple instances, expect each func is hooked only one time.
        # Nested wrappers(repeated patching) will make following test fail.
        optimizer_duplicate = torch.optim.SGD(model.parameters(), lr=1e-4)
        dataloader_duplicate = torch.utils.data.DataLoader(ds, batch_size=1)

        def judge(expected_event_count, prof):
            actual_event_count = {}
            for e in prof.function_events:
                if "#" in e.name:
                    key = e.name
                    if key in expected_event_count.keys():
                        actual_event_count[key] = actual_event_count.setdefault(key, 0) + 1
            for key, count in expected_event_count.items():
                self.assertTrue((key in actual_event_count.keys()) and (count == actual_event_count[key]))

        with _profile(use_kineto=kineto_available()) as prof:
            train()
        expected_event_count = {
            # "+1" because the final iteration will enter __next__ but skip the loop body.
            "enumerate(DataLoader)#_SingleProcessDataLoaderIter.__next__": (N + 1),
            "Optimizer.step#SGD.step": N,
            "Optimizer.zero_grad#SGD.zero_grad": N
        }
        judge(expected_event_count, prof)

        # Test on pickle/unpickle. Expect to work in multi-processing.
        optimizer = pickle.loads(pickle.dumps(optimizer))
        with _profile(use_kineto=kineto_available()) as prof:
            train()
        judge(expected_event_count, prof)

        # Test on customized optimizer.
        optimizer = CustomSGD(model.parameters(), lr=1e-4)
        with _profile(use_kineto=kineto_available()) as prof:
            train()
        expected_event_count = {
            "enumerate(DataLoader)#_SingleProcessDataLoaderIter.__next__": (N + 1),
            "Optimizer.step#CustomSGD.step": N,
            "Optimizer.zero_grad#CustomSGD.zero_grad": N
        }
        judge(expected_event_count, prof)

    def test_flops(self):
        model = torch.nn.Sequential(
            nn.Conv2d(16, 33, 18),
            nn.ReLU(),
            nn.Linear(243, 243),
            nn.ReLU(),
        )
        inputs = torch.randn(40, 16, 18, 260)
        with _profile(record_shapes=True, with_flops=True, use_kineto=kineto_available()) as prof:
            model(inputs)
        profiler_output = prof.key_averages(group_by_input_shape=True).table(sort_by="cpu_time_total", row_limit=10)
        self.assertIn("Total MFLOPs", profiler_output)
        if not (kineto_available() and torch.cuda.is_available()):
            return

        with profile(activities=[
                torch.profiler.ProfilerActivity.CPU,
                torch.profiler.ProfilerActivity.CUDA],
                record_shapes=True,
                with_flops=True,
        ) as kineto_profiler:
            model(inputs)
        profiler_output = kineto_profiler.key_averages().table(
            sort_by="self_cuda_time_total", row_limit=-1)
        self.assertIn("Total MFLOPs", profiler_output)

    def test_kineto_profiler_api(self):
        called_num = [0]

        use_cuda = torch.profiler.ProfilerActivity.CUDA in supported_activities()
        with profile(activities=supported_activities()):
            self.payload(use_cuda=use_cuda)

        def trace_handler(p):
            output = p.key_averages().table(
                sort_by="self_cuda_time_total" if use_cuda else "self_cpu_time_total", row_limit=-1)
            # print(output)
            # p.export_chrome_trace("/tmp/test_trace_" + str(called_num[0]) + ".json")
            called_num[0] += 1

        with profile(
            activities=supported_activities(),
            schedule=torch.profiler.schedule(
                wait=1,
                warmup=1,
                active=2),
            on_trace_ready=trace_handler
        ) as p:
            for idx in range(8):
                self.payload(use_cuda=use_cuda)
                p.step()

        self.assertEqual(called_num[0], 2)

        # case without schedule
        with profile(
            activities=supported_activities()
        ) as p:
            self.payload(use_cuda=use_cuda)
            self.payload(use_cuda=use_cuda)
        output = p.key_averages().table(
            sort_by="self_cuda_time_total" if use_cuda else "self_cpu_time_total", row_limit=-1)
        # print(output)

        test_schedule = torch.profiler.schedule(
            skip_first=2,
            wait=1,
            warmup=1,
            active=2,
            repeat=2)
        test_schedule_expected_outputs = [
            ProfilerAction.NONE,
            ProfilerAction.NONE,
            ProfilerAction.NONE,
            ProfilerAction.WARMUP,
            ProfilerAction.RECORD,
            ProfilerAction.RECORD_AND_SAVE,
            ProfilerAction.NONE,
            ProfilerAction.WARMUP,
            ProfilerAction.RECORD,
            ProfilerAction.RECORD_AND_SAVE,
            ProfilerAction.NONE,
            ProfilerAction.NONE,
            ProfilerAction.NONE,
            ProfilerAction.NONE,
        ]
        for step in range(len(test_schedule_expected_outputs)):
            self.assertEqual(test_schedule(step), test_schedule_expected_outputs[step])

    def test_export_stacks(self):
        with _profile(with_stack=True, use_kineto=kineto_available()) as p:
            x = torch.randn(10, 10)
            y = torch.randn(10, 10)
            z = torch.mm(x, y)
            z = z + y

        with TemporaryFileName(mode="w+") as fname:
            p.export_stacks(fname)
            with io.open(fname, 'r') as f:
                lines = f.readlines()
            assert len(lines) > 0, "Empty stacks file"
            for line in lines:
                is_int = False
                try:
                    assert int(line.split(" ")[-1]) > 0, "Invalid stacks record"
                    is_int = True
                except ValueError:
                    pass
                assert is_int, "Invalid stacks record"

    @unittest.skipIf(not kineto_available(), "Kineto is required")
    @unittest.skipIf(IS_WINDOWS, "Test is flaky on Windows")
    def test_tensorboard_trace_handler(self):
        use_cuda = torch.profiler.ProfilerActivity.CUDA in supported_activities()
        with _profile(use_cuda=use_cuda, use_kineto=True):
            self.payload(use_cuda=use_cuda)

        with TemporaryDirectoryName() as dname:
            with profile(
                activities=[
                    torch.profiler.ProfilerActivity.CPU
                ] + ([
                    torch.profiler.ProfilerActivity.CUDA
                ] if use_cuda else []),
                schedule=torch.profiler.schedule(
                    wait=1,
                    warmup=1,
                    active=2,
                    repeat=3),
                on_trace_ready=torch.profiler.tensorboard_trace_handler(dname)
            ) as p:
                for _ in range(18):
                    self.payload(use_cuda=use_cuda)
                    p.step()

            self.assertTrue(os.path.exists(dname))
            file_num = 0
            for file_name in os.listdir(dname):
                parts = file_name.split('.')
                self.assertTrue(len(parts) > 4)
                self.assertTrue(parts[-4].isdigit() and int(parts[-4]) > 0, "Wrong tracing file name pattern")
                self.assertEqual(parts[-3:], ['pt', 'trace', 'json'])
                file_num += 1
            self.assertEqual(file_num, 3)

        # test case for gzip file format
        with TemporaryDirectoryName() as dname:
            p = profile(
                activities=[
                    torch.profiler.ProfilerActivity.CPU
                ] + ([
                    torch.profiler.ProfilerActivity.CUDA
                ] if use_cuda else []),
                schedule=torch.profiler.schedule(
                    wait=1,
                    warmup=1,
                    active=2,
                    repeat=3),
                on_trace_ready=torch.profiler.tensorboard_trace_handler(dname, use_gzip=True)
            )
            p.start()
            for _ in range(18):
                self.payload(use_cuda=use_cuda)
                p.step()
            p.stop()

            self.assertTrue(os.path.exists(dname))
            file_num = 0
            for file_name in os.listdir(dname):
                parts = file_name.split('.')
                self.assertTrue(len(parts) > 4)
                self.assertTrue(parts[-5].isdigit() and int(parts[-5]) > 0, "Wrong tracing file name pattern")
                self.assertEqual(parts[-4:], ['pt', 'trace', 'json', 'gz'])
                file_num += 1
            self.assertEqual(file_num, 3)

    @unittest.skipIf(not kineto_available(), "Kineto is required")
    def test_profiler_metadata(self):
        t1, t2 = torch.ones(1), torch.ones(1)
        with profile() as prof:
            torch.add(t1, t2)
            prof.add_metadata("test_key1", "test_value1")
            prof.add_metadata_json("test_key2", "[1,2,3]")

        with TemporaryFileName(mode="w+") as fname:
            prof.export_chrome_trace(fname)
            with io.open(fname, 'r') as f:
                trace = json.load(f)
                assert "test_key1" in trace
                assert trace["test_key1"] == "test_value1"
                assert "test_key2" in trace
                assert trace["test_key2"] == [1, 2, 3]

    def _test_profiler_tracing(self, use_kineto):
        with _profile(use_kineto=use_kineto) as prof:
            t1, t2 = torch.ones(1), torch.ones(1)
            torch.add(t1, t2)

        with TemporaryFileName(mode="w+") as fname:
            prof.export_chrome_trace(fname)
            # read the trace and expect valid json
            # if the JSON generated by export_chrome_trace is not valid, this will throw and fail the test.
            with io.open(fname, 'r') as f:
                json.load(f)

        # test empty trace
        with _profile(use_kineto=use_kineto) as prof:
            pass
        # saving an empty trace
        with TemporaryFileName(mode="w+") as fname:
            prof.export_chrome_trace(fname)

        # Same test but for cuda.
        use_cuda = torch.profiler.ProfilerActivity.CUDA in supported_activities()
        if not use_cuda:
            return

        device = torch.device("cuda:0")
        with _profile(use_cuda=True, use_kineto=use_kineto) as prof:
            t1, t2 = torch.ones(1, device=device), torch.ones(1, device=device)
            torch.add(t1, t2)

        with TemporaryFileName(mode="w+") as fname:
            prof.export_chrome_trace(fname)
            # Now validate the json
            with io.open(fname, 'r') as f:
                json.load(f)

    def test_profiler_tracing(self):
        self._test_profiler_tracing(False)
        if kineto_available():
            self._test_profiler_tracing(True)

    @unittest.skip("Disable forward->backward link to workaround profiler crash")
    def test_profiler_fwd_bwd_link(self):
        with _profile(use_kineto=True) as prof:
            t1, t2 = torch.ones(1, requires_grad=True), torch.ones(1, requires_grad=True)
            z = torch.add(t1, t2)
            y = torch.ones(1)
            loss = torch.nn.functional.binary_cross_entropy_with_logits(z, y)
            loss.backward()
        with TemporaryFileName(mode="w+") as fname:
            prof.export_chrome_trace(fname)
            with io.open(fname, 'r') as f:
                j = json.load(f)
                events = j["traceEvents"]
                ts_to_name = {}
                flow_s_to_ts = {}
                flow_f_to_ts = {}
                for e in events:
                    if e["ph"] == "X":
                        ts_to_name[e["ts"]] = e["name"]
                    if "cat" in e and "name" in e and e["cat"] == "forward_backward" and e["name"] == "fwd_bwd":
                        if e["ph"] == "s":
                            flow_s_to_ts[e["id"]] = e["ts"]
                        elif e["ph"] == "f":
                            flow_f_to_ts[e["id"]] = e["ts"]
                self.assertTrue(len(flow_s_to_ts) == 2)
                self.assertTrue(len(flow_f_to_ts) == 2)
                self.assertTrue(1 in flow_s_to_ts.keys())
                self.assertTrue(1 in flow_f_to_ts.keys())
                self.assertTrue(2 in flow_s_to_ts.keys())
                self.assertTrue(2 in flow_f_to_ts.keys())
                s_ts_1 = flow_s_to_ts[1]
                f_ts_1 = flow_f_to_ts[1]
                s_ts_2 = flow_s_to_ts[2]
                f_ts_2 = flow_f_to_ts[2]
                self.assertTrue(all([ts in ts_to_name.keys() for ts in [s_ts_1, f_ts_1, s_ts_2, f_ts_2]]))
                self.assertTrue(ts_to_name[s_ts_1] == "aten::binary_cross_entropy_with_logits")
                self.assertTrue(ts_to_name[s_ts_2] == "aten::add")

    def test_profiler_type(self):
        profiler_type = torch._C._autograd._profiler_type
        ActiveProfilerType = torch._C._autograd.ActiveProfilerType
        self.assertEqual(profiler_type(), ActiveProfilerType.NONE)

        # Autograd profiler
        with _profile_legacy():
            self.assertEqual(profiler_type(), ActiveProfilerType.LEGACY)

        # Kineto profiler
        with profile():
            self.assertEqual(profiler_type(), ActiveProfilerType.KINETO)

    def test_profiler_correlation_id(self):
        '''
        We expect the correlation_id to be unique across multiple invokation of the profiler,
        So we will reuse id_uniqueness_set.
        '''
        id_uniqueness_set = set()
        model = torch.nn.Sequential(
            nn.Conv2d(16, 33, 18),
            nn.ReLU(),
            nn.Linear(243, 243),
            nn.ReLU(),
        )
        inputs = torch.randn(40, 16, 18, 260)
        uint32_max = 2**32 - 1
        for i in range(5):
            with profile() as prof:
                model(inputs)
            for event in prof.profiler.kineto_results.events():
                corr_id = event.correlation_id()
                if (corr_id):
                    self.assertTrue(corr_id not in id_uniqueness_set)
                    id_uniqueness_set.add(corr_id)
                    self.assertTrue(corr_id < uint32_max)

def find_node_with_name(nodes, name):
    for node in nodes:
        if node.name() == name:
            return node
        result = find_node_with_name(node.children, name)
        if result is not None:
            return result

class TestTorchTidyProfiler(TestCase):
    def test_extra_fields(self):
        with profile(with_stack=True, profile_memory=True) as p:
            _ = torch.ones((1,))

        nodes = p.profiler.kineto_results.experimental_event_tree()
        node = find_node_with_name(nodes, "aten::ones")
        self.assertIsNotNone(node)

        self.assertIsInstance(
            node.extra_fields,
            torch._C._autograd._ExtraFields_TorchOp)

        self.assertIsInstance(
            node.parent.extra_fields,
            torch._C._autograd._ExtraFields_PyCCall)

        self.assertEqual(node.children[0].name(), "aten::empty")
        self.assertEqual(node.children[0].children[0].name(), "[memory]")
        self.assertIsInstance(
            node.children[0].children[0].extra_fields,
            torch._C._autograd._ExtraFields_Allocation)

    def test_tensor_properties(self):
        x = torch.ones(10, 10).as_strided([4, 4], [12, 3])
        y = torch.ones(4, 1)

        with profile(with_stack=True, profile_memory=True, record_shapes=True) as p:
            _ = x + y

        nodes = p.profiler.kineto_results.experimental_event_tree()
        node = find_node_with_name(nodes, "aten::add")
        self.assertIsNotNone(node)

        self.assertIsInstance(
            node.extra_fields,
            torch._C._autograd._ExtraFields_TorchOp)

<<<<<<< HEAD
=======
        self.assertEqual(node.extra_fields.inputs.shapes, [[4, 4], [4, 1], []])

>>>>>>> 54c5f5a5
        input_info = node.extra_fields.inputs
        self.assertEqual(input_info.dtypes, ['float', 'float', 'Scalar'])

        layout_info = [x.layout if x else None for x in input_info.tensor_metadata]
<<<<<<< HEAD
        shape_info = [x.shape if x else None for x in input_info.tensor_metadata]
        stride_info = [x.stride if x else None for x in input_info.tensor_metadata]

        self.assertEqual(layout_info, [torch.strided, torch.strided, None])
        self.assertEqual(shape_info, [[4, 4], [4, 1], None])
        self.assertEqual(stride_info, [[12, 3], [1, 1], None])
=======
        self.assertEqual(layout_info, [torch.strided, torch.strided, None])
>>>>>>> 54c5f5a5


@dataclass(frozen=True)
class MockKinetoEvent():
    _name: str
    _start_us: int
    _duration_us: int
    _linked_correlation_id: int
    _device_type: int

    def name(self) -> str:
        return self._name

    def start_us(self) -> int:
        return self._start_us

    def duration_us(self) -> int:
        return self._duration_us

    def linked_correlation_id(self) -> int:
        return self._linked_correlation_id

    def device_type(self) -> DeviceType:
        return DeviceType.CUDA if self._device_type == 1 else DeviceType.CPU


@dataclass(frozen=True)
class MockProfilerEvent():
    _name: str
    id: int
    start_time_ns: int
    duration_time_ns: int
    correlation_id: int = 0
    children: List["MockProfilerEvent"] = field(default_factory=list)
    parent: Optional["MockProfilerEvent"] = None

    @property
    def end_time_ns(self):
        return self.start_time_ns + self.duration_time_ns

    def name(self) -> str:
        return self._name

    def __post__init__(self, parent, children):
        object.__setattr__(self, "parent", parent)
        object.__setattr__(self, "children", children)


class TestExperimentalUtils(TestCase):

    @staticmethod
    def generate_mock_profile():
        cuda_events = [
            MockKinetoEvent("cudaLaunchKernel", 400, 100, 1, 0),
            MockKinetoEvent("cudaLaunchKernel", 500, 100, 2, 0),
            MockKinetoEvent("cudaLaunchKernel", 600, 100, 3, 0),
            MockKinetoEvent("cudaLaunchKernel", 700, 100, 4, 0),
            MockKinetoEvent("cudaLaunchKernel", 800, 100, 5, 0),
            MockKinetoEvent("cudaLaunchKernel", 1500, 100, 6, 0),
            MockKinetoEvent("GPU", 900, 100, 1, 1),
            MockKinetoEvent("GPU", 1000, 100, 2, 1),
            MockKinetoEvent("GPU", 1100, 100, 3, 1),
            MockKinetoEvent("GPU", 1200, 100, 4, 1),
            MockKinetoEvent("GPU", 1300, 100, 5, 1),
            MockKinetoEvent("GPU", 1700, 100, 6, 1)
        ]
        cpu_events = [
            MockProfilerEvent("CPU (Before cudaLaunchKernel)", 1, 0, 100000),
            MockProfilerEvent("CPU (Before cudaLaunchKernel)", 2, 100000,
                              100000),
            MockProfilerEvent("CPU (Before cudaLaunchKernel)", 3, 200000,
                              100000),
            MockProfilerEvent("CPU (Before cudaLaunchKernel)", 4, 300000,
                              100000),
            MockProfilerEvent("CPU (After cudaLaunchKernel)", 5, 400000,
                              100000),
            MockProfilerEvent("CPU (After cudaLaunchKernel)", 6, 500000,
                              100000),
            MockProfilerEvent("CPU (After cudaLaunchKernel)", 7, 600000,
                              100000),
            MockProfilerEvent("CPU (After cudaLaunchKernel)", 8, 700000,
                              100000),
            MockProfilerEvent("CPU (After GPU)", 9, 800000, 100000),
            MockProfilerEvent("CPU (After GPU)", 10, 900000, 100000),
            MockProfilerEvent("CPU (After GPU)", 11, 1100000, 100000),
            MockProfilerEvent("CPU (After GPU)", 12, 1200000, 500000),
        ]

        profiler = unittest.mock.Mock()
        profiler.kineto_results = unittest.mock.Mock()
        profiler.kineto_results.events = unittest.mock.Mock(
            return_value=cuda_events)
        profiler.kineto_results.experimental_event_tree = unittest.mock.Mock(
            return_value=cpu_events)
        return profiler

    @staticmethod
    def load_mock_profile():
        accept = expecttest.ACCEPT
        json_file_path = os.path.join(
            os.path.dirname(os.path.realpath(__file__)),
            "profiler_utils_mock_events.json")
        if accept and torch.cuda.is_available():

            def garbage_code(x):
                for i in range(5):
                    x[0, i] = i

            x = torch.ones((4096, 4096), device="cuda")
            x = x @ x
            with profile(
                    activities=[ProfilerActivity.CPU, ProfilerActivity.CUDA],
                    record_shapes=True,
                    with_stack=True) as prof:
                for _ in range(5):
                    x = x @ x
                garbage_code(x)
                for _ in range(5):
                    x = x @ x

            kineto_events = [{
                '_name':
                e.name(),
                '_start_us':
                e.start_us(),
                '_duration_us':
                e.duration_us(),
                '_linked_correlation_id':
                e.linked_correlation_id(),
                '_device_type':
                1 if e.device_type() == DeviceType.CUDA else 0
            } for e in prof.profiler.kineto_results.events()]

            def EventTreeDFS(event_tree):
                from collections import deque
                stack = deque(event_tree)
                while stack:
                    curr_event = stack.pop()
                    yield curr_event
                    for child_event in curr_event.children:
                        stack.append(child_event)

            profiler_events = [{
                '_name': e.name(),
                'id': e.id,
                'start_time_ns': e.start_time_ns,
                'duration_time_ns': e.duration_time_ns,
                'correlation_id': e.correlation_id,
                'children': [child.id for child in e.children],
                'parent': e.parent.id if e.parent else None
            } for e in EventTreeDFS(
                prof.profiler.kineto_results.experimental_event_tree())]

            with open(json_file_path, "w") as f:
                json.dump([kineto_events, profiler_events], f)

        assert (os.path.exists(json_file_path))
        with open(json_file_path, "r") as f:
            kineto_events, profiler_events = json.load(f)

        cuda_events = [
            MockKinetoEvent(*event.values()) for event in kineto_events
        ]
        cpu_events = []
        id_map = {}
        for e in profiler_events:
            event = MockProfilerEvent(**e)
            id_map[event.id] = event
            cpu_events.append(event)
        for event in cpu_events:
            parent = None if event.parent is None else id_map[event.parent]
            children = [id_map[child] for child in event.children]
            event.__post__init__(parent, children)
        cpu_events = [event for event in cpu_events if event.parent is None]
        profiler = unittest.mock.Mock()
        profiler.kineto_results = unittest.mock.Mock()
        profiler.kineto_results.events = unittest.mock.Mock(
            return_value=cuda_events)
        profiler.kineto_results.experimental_event_tree = unittest.mock.Mock(
            return_value=cpu_events)
        return profiler

    def test_utils_compute_self_time(self):
        with profile() as prof:
            t1, t2 = torch.ones(1, requires_grad=True), torch.ones(
                1, requires_grad=True)
            z = torch.add(t1, t2)
            y = torch.ones(1)
            loss = torch.nn.functional.binary_cross_entropy_with_logits(z, y)
            loss.backward()
        basic_eval = _utils.BasicEvaluation(prof.profiler)
        metrics = basic_eval.metrics
        self.assertTrue(len(metrics) > 0)
        for event_key, event_metrics in metrics.items():
            self.assertEqual(
                event_metrics.self_time_ns,
                event_key.event.duration_time_ns - sum([
                    child.duration_time_ns
                    for child in event_key.event.children
                ]))

    def test_utils_intervals_overlap(self):
        event = _utils.EventKey(MockProfilerEvent("Event 1", 1, 5, 5))
        intervals = [
            _utils.Interval(0, 9),
            _utils.Interval(1, 2),
            _utils.Interval(2, 3),
            _utils.Interval(3, 4),
            _utils.Interval(4, 5),
            _utils.Interval(8, 12),
        ]
        print(event.intervals_overlap(intervals))
        self.assertEqual(event.intervals_overlap(intervals), 5)

    def test_utils_compute_queue_depth(self):

        def format_queue_depth(queue_depth_list, events):
            res = ""
            for data, event in zip(queue_depth_list, events):
                res += f"{data.queue_depth} [{event.name()}]\n"
            return res

        # We have to use Mock because time series data is too flaky to test
        profiler = self.generate_mock_profile()
        basic_evaluation = _utils.BasicEvaluation(profiler)
        self.assertExpectedInline(
            format_queue_depth(basic_evaluation.queue_depth_list,
                               basic_evaluation.cuda_events), """\
1 [cudaLaunchKernel]
2 [cudaLaunchKernel]
3 [cudaLaunchKernel]
4 [cudaLaunchKernel]
5 [cudaLaunchKernel]
4 [GPU]
3 [GPU]
2 [GPU]
1 [GPU]
0 [GPU]
1 [cudaLaunchKernel]
0 [GPU]
""")
        self.assertExpectedInline(
            format_queue_depth([
                basic_evaluation.metrics[k]
                for k in basic_evaluation.event_keys
            ], basic_evaluation.events), """\
0 [CPU (Before cudaLaunchKernel)]
0 [CPU (Before cudaLaunchKernel)]
0 [CPU (Before cudaLaunchKernel)]
0 [CPU (Before cudaLaunchKernel)]
1 [CPU (After cudaLaunchKernel)]
2 [CPU (After cudaLaunchKernel)]
3 [CPU (After cudaLaunchKernel)]
4 [CPU (After cudaLaunchKernel)]
5 [CPU (After GPU)]
4 [CPU (After GPU)]
2 [CPU (After GPU)]
1 [CPU (After GPU)]
""")

    def test_utils_compute_queue_depth_when_no_cuda_events(self):
        # For traces with only cpu events, we expect empty queue depth list
        x = torch.ones((1024, 1024))
        with profile() as prof:
            for _ in range(5):
                x = x @ x
        basic_evaluation = _utils.BasicEvaluation(prof.profiler)
        self.assertFalse(basic_evaluation.compute_queue_depth())

    def test_utils_compute_idle_time(self):
        profiler = self.generate_mock_profile()
        basic_evaluation = _utils.BasicEvaluation(profiler)
        expected_output = "\n".join([
            f"{basic_evaluation.metrics[event_key].idle_time_ns} [{event_key.event.name()}]"
            for event_key in basic_evaluation.event_keys
        ])
        self.assertExpectedInline(
            expected_output, """\
100000 [CPU (Before cudaLaunchKernel)]
100000 [CPU (Before cudaLaunchKernel)]
100000 [CPU (Before cudaLaunchKernel)]
100000 [CPU (Before cudaLaunchKernel)]
0 [CPU (After cudaLaunchKernel)]
0 [CPU (After cudaLaunchKernel)]
0 [CPU (After cudaLaunchKernel)]
0 [CPU (After cudaLaunchKernel)]
0 [CPU (After GPU)]
0 [CPU (After GPU)]
0 [CPU (After GPU)]
100000 [CPU (After GPU)]""")

    def test_utils_get_optimizable_events(self):
        basic_evaluation = _utils.BasicEvaluation(self.load_mock_profile())
        optimizable_events = basic_evaluation.get_optimizable_events(
            2, print_enable=False)
        expected_output = "\n".join(
            [f"{event_key.event.name()}" for event_key in optimizable_events])
        self.assertExpectedInline(
            expected_output, """\
<built-in function _cuda_synchronize>
aten::copy_""")

    def test_profiler_name_pattern(self):
        x = torch.ones((4096, 4096))
        with profile() as prof:
            for _ in range(5):
                x = x @ x
                x = x + x
        matched_events = NamePattern(prof, "aten::mm").matched_events()
        output = "\n".join([f"{event.name()}" for event in matched_events])
        self.assertExpectedInline(output, """\
aten::mm
aten::mm
aten::mm
aten::mm
aten::mm""")

    def test_profiler_pattern_match_helper(self):
        x = torch.ones((100, 100))
        with profile() as prof:
            for _ in range(5):
                x = x @ x
                x = x + x
        event_tree = prof.profiler.kineto_results.experimental_event_tree()
        pattern = Pattern(prof)
        self.assertEqual([], pattern.siblings_of(event_tree[0])[0])
        self.assertEqual(event_tree[1:], pattern.siblings_of(event_tree[0])[1])
        child_nodes = event_tree[0].children
        self.assertEqual([], pattern.siblings_of(child_nodes[0])[0])
        self.assertEqual(child_nodes[1:], pattern.siblings_of(child_nodes[0])[1])
        self.assertEqual(event_tree[0],
                         pattern.root_of(event_tree[0].children[0].children[0]))
        self.assertEqual(None, pattern.next_of(event_tree[-1]))
        self.assertEqual(event_tree[1], pattern.next_of(event_tree[0]))
        self.assertEqual(event_tree[0], pattern.prev_of(event_tree[1]))

    @unittest.skipIf(TEST_WITH_CROSSREF, "crossref intercepts calls and changes the callsite.")
    @unittest.skipIf(not torch.cuda.is_available(), "CUDA is required")
    def test_profiler_extra_cuda_copy_pattern(self):
        cases = (
            (0, lambda: torch.ones((100, 100), device="cuda")),
            (1, lambda: torch.ones((100, 100)).to("cuda")),
            (1, lambda: torch.zeros((100, 100)).to("cuda")),
            (1, lambda: torch.empty((100, 100)).fill_(5).to("cuda")),
            (1, lambda: torch.ones((100, 100)).cuda()),
            (1, lambda: torch.zeros((100, 100)).cuda()),
            (1, lambda: torch.empty((100, 100)).fill_(5).cuda()),
            (1, lambda: torch.rand((100, 100)).cuda()),
            (1, lambda: torch.randn((100, 100)).cuda()),
            (1, lambda: torch.full((100, 100), 10).cuda()),
        )
        num_matched = []
        for _, fn in cases:
            with profile(with_stack=True, record_shapes=True) as prof:
                fn()
            pattern = ExtraCUDACopyPattern(prof)
            num_matched.append(len(pattern.matched_events()))
        self.assertEqual(num_matched, [i for i, _ in cases])

    @unittest.skipIf(TEST_WITH_CROSSREF,
                     "crossref intercepts calls and changes the callsite.")
    def test_profiler_for_loop_indexing_pattern(self):
        x = torch.ones((100, 100))

        def case1():
            for i in range(100):
                x[i] = i

        def case2():
            y = 0
            for i in range(100):
                y += x[i]

        def case3():
            y = 1
            for i in range(100):
                y *= x[i]

        def case4():
            y = x
            for _ in range(100):
                y = y @ x

        def case5():
            for i in range(100):
                x[i, :] = torch.arange(100) + i

        cases = ((1, case1), (1, case2), (1, case3), (0, case4), (1, case5))
        num_matched = []
        for _, fn in cases:
            with profile(with_stack=True) as prof:
                fn()
            pattern = ForLoopIndexingPattern(prof)
            num_matched.append(len(pattern.matched_events()))
        self.assertEqual(num_matched, [i for i, _ in cases])


    @unittest.skipIf(not torch.cuda.is_available(), "CUDA is required")
    def test_profiler_fp32_matmul_pattern(self):
        x = torch.ones((100, 100), device="cuda")
        with profile(with_stack=True) as prof:
            x = x @ x
        pattern = FP32MatMulPattern(prof)
        has_tf32 = 0 if pattern.skip else 1
        num_matched = len(pattern.matched_events())
        self.assertEqual(num_matched, has_tf32)


    @unittest.skipIf(not torch.cuda.is_available(), "CUDA is required")
    def test_profiler_extra_cuda_copy_pattern_benchmark(self):
        with profile(with_stack=True, record_shapes=True) as prof:
            x = torch.ones((100, 100)).to("cuda")
            x = torch.ones((50, 50)).to("cuda")
        pattern = ExtraCUDACopyPattern(prof)
        shapes_factor_map = pattern.benchmark(pattern.matched_events())
        self.assertEqual(len(shapes_factor_map), 2)

    def test_profiler_optimizer_single_tensor_pattern(self):
        x = torch.ones((100, 100))
        cases = (
            (1, lambda: torch.optim.Adam(model.parameters())),
            (1, lambda: torch.optim.SGD(model.parameters(), lr=0.01)),
            (1, lambda: torch.optim.AdamW(model.parameters())),
            (0, lambda: torch.optim.Adam(model.parameters(), foreach=True)),
            (0, lambda: torch.optim.SGD(model.parameters(), lr=0.01, foreach=True)),
            (0, lambda: torch.optim.AdamW(model.parameters(), foreach=True)),
        )
        num_matched = []
        for _, fn in cases:
            with profile(with_stack=True) as prof:
                model = nn.Sequential(
                    nn.Linear(100, 100),
                    nn.ReLU(),
                    nn.Linear(100, 10),
                )
                optimizer = fn()
                optimizer.zero_grad()
                y_hat = model(x)
                loss = torch.nn.functional.cross_entropy(y_hat, torch.randint(0, 10, (100,)))
                loss.backward()
                optimizer.step()
            pattern = OptimizerSingleTensorPattern(prof)
            num_matched.append(len(pattern.matched_events()))
        self.assertEqual(num_matched, [i for i, _ in cases])

    def test_profiler_synchronized_dataloader_pattern(self):
        dataset = torch.rand((100, 100))
        sync_dataloader = torch.utils.data.DataLoader(dataset, batch_size=10)
        async_dataloader = torch.utils.data.DataLoader(dataset, batch_size=10, num_workers=4)
        with profile(with_stack=True) as prof:
            next(iter(sync_dataloader))
            next(iter(async_dataloader))
        pattern = SynchronizedDataLoaderPattern(prof)
        num_matched = len(pattern.matched_events())
        self.assertEqual(num_matched, 1)

    def test_profiler_grad_not_set_to_none_pattern(self):
        x = torch.ones((100, 100))
        model = nn.Sequential(
            nn.Linear(100, 100),
            nn.ReLU(),
            nn.Linear(100, 10),
        )
        optimizer = torch.optim.Adam(model.parameters())
        cases = (
            (1, lambda: optimizer.zero_grad()),
            (1, lambda: model.zero_grad()),
            (0, lambda: optimizer.zero_grad(set_to_none=True)),
            (0, lambda: model.zero_grad(set_to_none=True))
        )
        num_matched = []
        for _, fn in cases:
            with profile(with_stack=True) as prof:
                y_hat = model(x)
                loss = torch.nn.functional.cross_entropy(y_hat, torch.randint(0, 10, (100,)))
                loss.backward()
                optimizer.step()
                fn()
            pattern = GradNotSetToNonePattern(prof)
            num_matched.append(len(pattern.matched_events()))
        self.assertEqual(num_matched, [i for i, _ in cases])


if __name__ == '__main__':
    run_tests()<|MERGE_RESOLUTION|>--- conflicted
+++ resolved
@@ -1205,25 +1205,13 @@
             node.extra_fields,
             torch._C._autograd._ExtraFields_TorchOp)
 
-<<<<<<< HEAD
-=======
         self.assertEqual(node.extra_fields.inputs.shapes, [[4, 4], [4, 1], []])
 
->>>>>>> 54c5f5a5
         input_info = node.extra_fields.inputs
         self.assertEqual(input_info.dtypes, ['float', 'float', 'Scalar'])
 
         layout_info = [x.layout if x else None for x in input_info.tensor_metadata]
-<<<<<<< HEAD
-        shape_info = [x.shape if x else None for x in input_info.tensor_metadata]
-        stride_info = [x.stride if x else None for x in input_info.tensor_metadata]
-
         self.assertEqual(layout_info, [torch.strided, torch.strided, None])
-        self.assertEqual(shape_info, [[4, 4], [4, 1], None])
-        self.assertEqual(stride_info, [[12, 3], [1, 1], None])
-=======
-        self.assertEqual(layout_info, [torch.strided, torch.strided, None])
->>>>>>> 54c5f5a5
 
 
 @dataclass(frozen=True)
