#include <pybind11/detail/common.h>
#include <pybind11/pytypes.h>
#include <torch/csrc/jit/api/object.h>
#include <torch/csrc/jit/python/script_init.h>

#include <torch/csrc/Device.h>
#include <torch/csrc/DynamicTypes.h>
#include <torch/csrc/jit/api/module.h>
#include <torch/csrc/jit/frontend/ir_emitter.h>
#include <torch/csrc/jit/frontend/sugared_value.h>
#include <torch/csrc/jit/mobile/backport.h>
#include <torch/csrc/jit/mobile/code.h>
#include <torch/csrc/jit/mobile/import.h>
#include <torch/csrc/jit/mobile/model_compatibility.h>
#include <torch/csrc/jit/mobile/module.h>
<<<<<<< HEAD
#include <torch/csrc/jit/operator_upgraders/upgraders.h>
=======
#include <torch/csrc/jit/operator_upgraders/version_map.h>
>>>>>>> 29b30d99
#include <torch/csrc/jit/python/module_python.h>
#include <torch/csrc/jit/python/python_ivalue.h>
#include <torch/csrc/jit/python/python_sugared_value.h>
#include <torch/csrc/jit/serialization/export_bytecode.h>
#include <torch/csrc/jit/serialization/import.h>
#include <torch/csrc/jit/testing/file_check.h>

#include <c10/util/intrusive_ptr.h>
#include <c10/util/irange.h>
#include <torch/csrc/jit/frontend/parser.h>
#include <torch/csrc/jit/frontend/tracer.h>
#include <torch/csrc/jit/ir/constants.h>
#include <torch/csrc/jit/ir/irparser.h>
#include <torch/csrc/jit/passes/inliner.h>
#include <torch/csrc/jit/python/pybind_utils.h>
#include <torch/csrc/jit/python/python_dict.h>
#include <torch/csrc/jit/python/python_list.h>
#include <torch/csrc/jit/python/python_tracer.h>
#include <torch/csrc/jit/runtime/graph_executor.h>
#include <torch/csrc/jit/runtime/instruction.h>
#include <torch/csrc/jit/runtime/interpreter.h>
#include <torch/csrc/jit/runtime/logging.h>
#include <torch/csrc/jit/serialization/export.h>
#include <torch/csrc/jit/serialization/import_source.h>
#include <torch/csrc/jit/serialization/python_print.h>
#include <torch/csrc/jit/testing/hooks_for_testing.h>

#include <torch/csrc/api/include/torch/ordered_dict.h>

#include <ATen/ATen.h>
#include <ATen/core/function_schema.h>
#include <ATen/core/ivalue.h>
#include <ATen/core/qualified_name.h>

#include <pybind11/functional.h>
#include <pybind11/pybind11.h>
#include <pybind11/stl.h>
#include <pybind11/stl_bind.h>
#include <chrono>
#include <cstddef>
#include <memory>
#include <sstream>
#include <string>
#include <tuple>
#include <utility>
#include <vector>

namespace torch {
namespace jit {

using ::c10::Argument;
using ::c10::FunctionSchema;

using ResolutionCallback = std::function<py::object(std::string)>;
using FunctionDefaults = std::unordered_map<std::string, py::object>;
using ClassMethodDefaults = std::unordered_map<std::string, FunctionDefaults>;

namespace {

// A resolver that will inspect the outer Python scope to find `name`.
struct PythonResolver : public Resolver {
  explicit PythonResolver(ResolutionCallback rcb) : rcb_(std::move(rcb)) {}

  /**
   * While compiling classes, the class type we're compiling will not be
   * available in Python, since we haven't fowner_ defining the class yet. So
   * in order to make the class type available to its own methods, we need to
   * explicitly resolve it.
   *
   * @param rcb Python function to resolve a name to its Python object in the
   *            enclosing scope
   * @param classname The unqualified classname of the class currently being
   *                  compiled.
   * @param classType The class's type.
   */
  explicit PythonResolver(
      ResolutionCallback rcb,
      std::string classname,
      ClassTypePtr classType)
      : rcb_(std::move(rcb)),
        classname_(std::move(classname)),
        classType_(std::move(classType)) {}

  std::shared_ptr<SugaredValue> resolveValue(
      const std::string& name,
      GraphFunction& m,
      const SourceRange& loc) override {
    pybind11::gil_scoped_acquire ag;
    py::object obj = rcb_(name);
    if (obj.is(py::none())) {
      return nullptr;
    }
    return toSugaredValue(obj, m, loc);
  }

  static bool isNamedTupleClass(py::object obj) {
    auto tuple_type = reinterpret_cast<PyObject*>(&PyTuple_Type);
    return PyObject_IsSubclass(obj.ptr(), tuple_type) &&
        py::hasattr(obj, "_fields");
  }

  TypePtr resolveTypeFromObject(const py::object& obj, const SourceRange& loc) {
    if (py::isinstance<ScriptClass>(obj)) {
      auto script_class = py::cast<ScriptClass>(obj);
      return script_class.class_type_.type_;
    }

    py::bool_ isClass = py::module::import("inspect").attr("isclass")(obj);
    if (!py::cast<bool>(isClass)) {
      return nullptr;
    }

    if (isNamedTupleClass(obj)) {
      return registerNamedTuple(obj, loc);
    }

    auto qualifiedName = c10::QualifiedName(
        py::cast<std::string>(py::module::import("torch._jit_internal")
                                  .attr("_qualified_name")(obj)));

    return get_python_cu()->get_type(qualifiedName);
  }

  TypePtr resolveType(const std::string& name, const SourceRange& loc)
      override {
    if (classType_ && name == classname_) {
      return classType_;
    }
    pybind11::gil_scoped_acquire ag;
    py::object obj = rcb_(name);
    if (obj.is(py::none())) {
      return nullptr;
    }

    auto annotation_type = py::module::import("torch.jit.annotations")
                               .attr("try_ann_to_type")(obj, loc);
    if (!annotation_type.is_none()) {
      return py::cast<TypePtr>(annotation_type);
    }
    return resolveTypeFromObject(obj, loc);
  }

 private:
  ResolutionCallback rcb_;
  std::string classname_;
  ClassTypePtr classType_;
};

std::shared_ptr<PythonResolver> pythonResolver(const ResolutionCallback& rcb) {
  return std::make_shared<PythonResolver>(rcb);
}
std::shared_ptr<PythonResolver> pythonResolver(
    const ResolutionCallback& rcb,
    std::string classname,
    ClassTypePtr classType) {
  return std::make_shared<PythonResolver>(
      rcb, std::move(classname), std::move(classType));
}

void checkOverloadDecl(const Decl& new_decl, const Decl& old_decl) {
  const auto& new_params = new_decl.params();
  const auto& old_params = old_decl.params();

  // TODO. same number of parameters not strictly necessary.
  TORCH_INTERNAL_ASSERT(
      new_params.size() == old_params.size(),
      "Overload must have same number of parameters\n",
      new_decl.range(),
      old_decl.range());
  for (const auto i : c10::irange(new_decl.params().size())) {
    TORCH_INTERNAL_ASSERT(
        new_params[i].ident().name() == old_params[i].ident().name(),
        "Overload parameters must have the same names\n",
        new_params[i].ident(),
        old_params[i].ident());
  }
}

c10::optional<IValue> tryCalculateDefaultParam(
    const Argument& arg,
    const py::object& def_value) {
  auto n = arg.N();
  auto list_type = arg.type()->cast<ListType>();
  try {
    if (n && *n > 0 && list_type) {
      // BroadcastingList, allow default values T for arg types List[T]
      return toIValue(def_value, list_type->getElementType());
    } else {
      return toIValue(def_value, arg.type());
    }
  } catch (...) {
    return c10::nullopt;
  }
}

// An overloaded function may have a default that does not subtype all overloads
// @overload
// def foo(x: str)
// def foo(x=1)
FunctionDefaults calcOverloadedFunctionDefaults(
    const FunctionSchema& schema,
    const FunctionDefaults& defaults) {
  FunctionDefaults updated_defaults;
  for (const auto& arg : schema.arguments()) {
    const std::string& arg_name = arg.name();
    auto value = defaults.find(arg_name);
    if (value == defaults.end()) {
      continue;
    }
    auto maybe_ivalue = tryCalculateDefaultParam(arg, value->second);
    if (maybe_ivalue) {
      updated_defaults[arg_name] = value->second;
    }
  }
  return updated_defaults;
}

} // namespace

bool checkMutableFunctionDefault(const py::object& def_arg) {
  if (py::isinstance<py::list>(def_arg) || py::isinstance<py::dict>(def_arg)) {
    return true;
  }
  if (py::isinstance<py::tuple>(def_arg)) {
    auto pytuple = def_arg.cast<py::tuple>();
    for (py::handle t : pytuple) {
      py::object obj = py::reinterpret_borrow<py::object>(t);
      if (checkMutableFunctionDefault(obj)) {
        return true;
      }
    }
  }
  return false;
}

void checkMutableFunctionDefault(
    const SourceRange& range,
    const Argument& arg,
    const py::object& def_arg) {
  if (checkMutableFunctionDefault(def_arg) || arg.type()->cast<ClassType>()) {
    throw ErrorReport(range)
        << "Mutable default parameters are not supported because Python binds them to the function"
        << " and they persist across function calls.\n As a workaround, make the default None and instantiate"
        << " the default parameter within the body of the function. Found "
        << def_arg.get_type() << " on parameter " << arg.name();
  }
}

FunctionSchema getSchemaWithNameAndDefaults(
    const SourceRange& range,
    const FunctionSchema& schema,
    const at::optional<std::string>& new_name,
    const FunctionDefaults& default_args) {
  std::vector<Argument> new_args;
  for (auto& arg : schema.arguments()) {
    auto it = default_args.find(arg.name());
    if (it != default_args.end()) {
      checkMutableFunctionDefault(range, arg, it->second);
      c10::optional<IValue> value = tryCalculateDefaultParam(arg, it->second);
      if (!value) {
        ErrorReport error(range);
        error << "Expected a default value of type " << arg.type()->repr_str()
              << " on parameter \"" << arg.name() << "\".";
        if (arg.is_inferred_type()) {
          error << "Because \"" << arg.name()
                << "\" was not annotated with an explicit type "
                << "it is assumed to be type 'Tensor'.";
        }
        throw error;
      }
      new_args.emplace_back(
          arg.name(), arg.type(), arg.N(), *value, arg.kwarg_only());
    } else {
      new_args.push_back(arg);
    }
  }
  return FunctionSchema(
      new_name.value_or(schema.name()),
      schema.overload_name(),
      new_args,
      schema.returns(),
      schema.is_vararg(),
      schema.is_varret());
}

static Decl mergeDefaultsAndExtraParametersToOverloadDecl(
    const Decl& overload_decl,
    const Decl& impl_decl,
    const FunctionDefaults& defaults) {
  std::vector<Param> adjusted_params;
  const auto& overload_params = overload_decl.params();
  const auto& impl_params = impl_decl.params();

  // following PEP specification that the following should work:
  // @overload
  // def mouse_event(x1: int, y1: int) -> ClickEvent: ...
  // ...
  // def mouse_event(x1: int, y1: int, x2: Optional[int] = None, y2:
  // Optional[int] = None)
  TORCH_CHECK(
      overload_params.size() <= impl_params.size(),
      "Overload should not have more parameters than implementation function",
      overload_decl.range(),
      impl_decl.range());

  for (const auto i : c10::irange(overload_params.size())) {
    auto overload_name = overload_params[i].ident().name();
    auto impl_name = impl_params[i].ident().name();
    if (overload_name != impl_name) {
      throw ErrorReport(overload_decl.range())
          << "Overload parameters must have the same names. "
          << "Found " << overload_name << " and " << impl_name
          << " on argument " << i;
    }
    adjusted_params.push_back(overload_params[i]);
  }
  for (size_t i = overload_params.size(); i < impl_params.size(); ++i) {
    if (!defaults.count(impl_params[i].ident().name())) {
      throw ErrorReport(impl_decl.range())
          << "Expected to find default parameter on argument"
          << impl_params[i].ident().name()
          << " because it is not defined on the overloaded declaration";
    }
    if (!impl_params[i].type().present()) {
      throw ErrorReport(impl_decl.range())
          << "Parameters not specified on the overloaded declaration must have a type annotation in the implementation function."
          << " Did not find type for param " << impl_params[i].ident().name();
    }
    adjusted_params.push_back(impl_params[i]);
  }
  return Decl::create(
      overload_decl.range(),
      List<Param>::create(overload_decl.range(), adjusted_params),
      overload_decl.return_type());
}

static StrongFunctionPtr script_compile_overloaded_function(
    const c10::QualifiedName& name,
    const Decl& overload_decl,
    const Def& implementation_def,
    const ResolutionCallback& rcb,
    const FunctionDefaults& implementation_defaults,
    const py::object& signature) {
  if (signature.is(py::none())) {
    throw ErrorReport(overload_decl.range())
        << "Must explicitly add type annotations to overloaded functions";
  }

  auto adjusted_decl = mergeDefaultsAndExtraParametersToOverloadDecl(
      overload_decl, implementation_def.decl(), implementation_defaults);
  auto new_def = implementation_def.withDecl(adjusted_decl);
  auto cu = get_python_cu();
  auto defined_functions = cu->define(
      QualifiedName(name.prefix()),
      /*properties=*/{},
      /*propResolvers=*/{},
      {new_def},
      {pythonResolver(rcb)},
      nullptr,
      true);
  TORCH_INTERNAL_ASSERT(defined_functions.size() == 1);
  auto& defined = defined_functions[0];
  FunctionDefaults updated_defaults = calcOverloadedFunctionDefaults(
      defined->getSchema(), implementation_defaults);
  defined->setSchema(getSchemaWithNameAndDefaults(
      new_def.range(),
      defined->getSchema(),
      new_def.name().name(),
      updated_defaults));
  StrongFunctionPtr ret(std::move(cu), defined);
  didFinishEmitFunction(ret);
  return ret;
}

static StrongFunctionPtr script_compile_function(
    const c10::QualifiedName& name,
    const Def& def,
    const FunctionDefaults& defaults,
    const ResolutionCallback& rcb) {
  auto cu = get_python_cu();
  auto defined_functions = cu->define(
      QualifiedName(name.prefix()),
      /*properties=*/{},
      /*propResolvers=*/{},
      {def},
      {pythonResolver(rcb)},
      nullptr,
      true);
  TORCH_INTERNAL_ASSERT(defined_functions.size() == 1);
  auto& defined = defined_functions[0];
  defined->setSchema(getSchemaWithNameAndDefaults(
      def.range(), defined->getSchema(), def.name().name(), defaults));
  StrongFunctionPtr ret(std::move(cu), defined);
  didFinishEmitFunction(ret);
  return ret;
}

struct VISIBILITY_HIDDEN ModuleSelf : public Self {
  ModuleSelf(std::shared_ptr<ConcreteModuleType> concreteType)
      : Self(), concreteType_(std::move(concreteType)) {}

  std::shared_ptr<SugaredValue> makeSugared(Value* v) const override {
    v->setType(getClassType());
    return std::make_shared<ModuleValue>(v, concreteType_);
  }

  ClassTypePtr getClassType() const override {
    return concreteType_->getJitType()->expect<ClassType>();
  }

 private:
  std::shared_ptr<ConcreteModuleType> concreteType_;
};

static TypePtr getTensorType(const at::Tensor& t, bool complete) {
  auto r = TensorType::create(t);
  if (!complete) {
    r = r->dimensionedOnly();
  }
  return r;
}

static TypePtr inferShapeAndTypeForInput(
    TypePtr input_type,
    Stack::const_iterator& s_iter,
    const Stack::const_iterator& s_iter_end,
    bool complete);

static TupleTypePtr getTupleTensorType(
    Stack::const_iterator& s_iter,
    const Stack::const_iterator& s_iter_end,
    const TypePtr& tupleType,
    bool complete) {
  TORCH_INTERNAL_ASSERT(tupleType->kind() == TupleType::Kind);
  std::vector<TypePtr> types;
  for (const auto& subType : tupleType->containedTypes()) {
    TORCH_INTERNAL_ASSERT(s_iter != s_iter_end);
    types.emplace_back(
        inferShapeAndTypeForInput(subType, s_iter, s_iter_end, complete));
  }
  return TupleType::create(types);
}

static TypePtr inferShapeAndTypeForInput(
    TypePtr input_type,
    Stack::const_iterator& s_iter,
    const Stack::const_iterator& s_iter_end,
    bool complete) {
  if (input_type->kind() == TupleType::Kind) {
    return getTupleTensorType(s_iter, s_iter_end, input_type, complete);
  } else if (input_type->kind() == TensorType::Kind) {
    auto type = getTensorType(s_iter->toTensor(), complete);
    s_iter++;
    return type;
  } else {
    // Primitive type, keep as is.
    s_iter++;
    return input_type;
  }
}

static void setInputTensorTypes(
    Graph& g,
    const Stack& stack,
    bool complete,
    const std::vector<int>& param_count_list = {}) {
  at::ArrayRef<Value*> input_values = g.inputs();
  auto s_iter = stack.begin();
  size_t list_idx = 0;
  if (!param_count_list.empty()) {
    TORCH_INTERNAL_ASSERT(input_values.size() == param_count_list.size());
  }
  for (auto v : input_values) {
    AT_ASSERT(s_iter != stack.end());
    // Leave packed param types alone. This is needed for downstream passes
    // (like alias analysis) to work properly. This will be unpacked later
    // in unpackQuantizedWeights.
    if (auto named_type = v->type()->cast<c10::NamedType>()) {
      if (auto qualname = named_type->name()) {
        if (getCustomClass(qualname->qualifiedName())) {
          if (param_count_list.empty()) {
            s_iter++;
          } else {
            s_iter += param_count_list[list_idx];
          }
          list_idx++;
          continue;
        }
      }
    }
    v->setType(
        inferShapeAndTypeForInput(v->type(), s_iter, stack.end(), complete));
    list_idx++;
  }
}

static std::shared_ptr<Graph> _propagate_shapes(
    Graph& graph,
    std::vector<at::Tensor> inputs,
    bool with_grad = false) {
  Stack stack(inputs.begin(), inputs.end());
  auto retval = graph.copy();
  setInputTensorTypes(*retval, stack, /*complete=*/false);
  PropagateInputShapes(retval);
  return retval;
}

static std::shared_ptr<Graph> _propagate_and_assign_input_shapes(
    Graph& graph,
    const std::vector<at::Tensor>& inputs,
    const std::vector<int>& param_count_list,
    bool with_grad = false,
    bool propagate = true) {
  auto retval = graph.copy();
  setInputTensorTypes(
      *retval, fmap<IValue>(inputs), /*complete=*/true, param_count_list);
  if (propagate) {
    PropagateInputShapes(retval);
  }
  return retval;
}

void addFunctionToModule(Module& module, const StrongFunctionPtr& func) {
  // Make a graph with a fake self argument
  auto graph = toGraphFunction(*func.function_).graph()->copy();
  auto v = graph->insertInput(0, "self");
  v->setType(module._ivalue()->type());
  const auto name = QualifiedName(*module.type()->name(), "forward");
  auto method =
      module._ivalue()->compilation_unit()->create_function(name, graph);
  module.type()->addMethod(method);
}

// this is used in our test suite to check that we correctly preserved type tags
bool ivalue_tags_match(const Module& lhs, const Module& rhs) {
  struct Work {
    IValue a;
    IValue b;
  };
  std::unordered_set<const void*> visited;
  std::vector<Work> work = {{lhs._ivalue(), rhs._ivalue()}};
  while (!work.empty()) {
    Work item = work.back();
    work.pop_back();
    if (item.a.isPtrType()) {
      // uncomment to debug type matching errors
      // std::cout << "MATCHING " << /*item.a <<*/ "(" << *item.a.type() << ") "
      //          << item.a.internalToPointer() << " " << /*item.b <<*/ " ("
      //          << *item.b.type() << ") " << item.b.internalToPointer() <<
      //          "\n";

      if (visited.count(item.a.internalToPointer())) {
        continue;
      }
      visited.emplace(item.a.internalToPointer());
    }
    if (!unshapedType(item.b.type())
             ->isSubtypeOf(unshapedType(item.b.type()))) {
      // Since named types are saved and loaded in the test suite, we cannot
      // expect them to be equal. We should still check their slots however.
      if (!item.a.type()->cast<c10::NamedType>()) {
        return false;
      }
    }
    // check tags for objects that contain subobjects
    if (item.a.isObject()) {
      auto ao = item.a.toObject();
      auto bo = item.b.toObject();
      for (size_t i = 0; i < ao->slots().size(); ++i) {
        work.emplace_back(Work{ao->slots().at(i), bo->slots().at(i)});
      }
    } else if (item.a.isTuple()) {
      auto at = item.a.toTuple();
      auto bt = item.b.toTuple();
      for (size_t i = 0; i < at->elements().size(); ++i) {
        work.emplace_back(Work{at->elements().at(i), bt->elements().at(i)});
      }
    } else if (item.a.isList()) {
      auto al = item.a.toList();
      auto bl = item.b.toList();
      for (const auto i : c10::irange(al.size())) {
        work.emplace_back(Work{al.get(i), bl.get(i)});
      }
    } else if (item.a.isGenericDict()) {
      auto ad = item.a.toGenericDict();
      auto bd = item.b.toGenericDict();
      for (auto& item : ad) {
        // Dictionaory keys cannot contain List/Dicts that require tags
        // so we do not have to check them.
        // Furthermore without ordered dicts it is expensive to find the
        // equivalent key
        work.emplace_back(Work{item.value(), bd.at(item.key())});
      }
    } else if (item.a.isFuture()) {
      auto af = item.a.toFuture();
      auto bf = item.b.toFuture();
      af->wait();
      bf->wait();
      work.emplace_back(Work{af->value(), bf->value()});
    }
  }

  return true;
}

// helper used to implement ._parameters, ._buffers, ._modules dicts
// inside of script nn.Module
template <typename Policy>
struct slot_dict_impl {
  slot_dict_impl(ModulePtr module) : module_(std::move(module)) {}
  bool contains(const std::string& name) const {
    if (auto slot = module_->type()->findAttributeSlot(name)) {
      if (Policy::valid(module_->type(), *slot, module_->getSlot(*slot))) {
        return true;
      }
    }
    return false;
  }

  std::vector<std::pair<std::string, py::object>> items() const {
    std::vector<std::pair<std::string, py::object>> result;
    for (size_t i = 0, N = module_->type()->numAttributes(); i < N; ++i) {
      if (Policy::valid(module_->type(), i, module_->getSlot(i))) {
        result.emplace_back(
            module_->type()->getAttributeName(i),
            toPyObject(module_->getSlot(i)));
      }
    }
    return result;
  }

  void setattr(const std::string& name, py::object value) {
    const TypePtr& type = module_->type()->getAttribute(name);
    Module(module_).setattr(name, toIValue(std::move(value), type));
  }

  py::object getattr(const std::string& name) {
    return toPyObject(Module(module_).attr(name));
  }

  static void bind(const py::module& m, const char* name) {
    py::class_<slot_dict_impl<Policy>>(m, name)
        .def(py::init(
            [](Module& m) { return slot_dict_impl<Policy>(m._ivalue()); }))
        .def("contains", &slot_dict_impl<Policy>::contains)
        .def("items", &slot_dict_impl<Policy>::items)
        .def("setattr", &slot_dict_impl<Policy>::setattr)
        .def("getattr", &slot_dict_impl<Policy>::getattr);
  }

 private:
  ModulePtr module_;
};

template <typename T>
py::list debugMakeList(const T& list) {
  py::list result;
  for (const auto& elem : list) {
    result.append(py::cast(elem));
  }
  return result;
}
template <typename T>
py::list debugMakeNamedList(const T& list) {
  py::list result;
  for (auto elem : list) {
    result.append(py::cast(std::make_pair(elem.name, elem.value)));
  }
  return result;
}
template <typename T>
py::set debugMakeSet(const T& list) {
  py::set result;
  for (const auto& elem : list) {
    result.add(py::cast(elem));
  }
  return result;
}

static py::dict _jit_debug_module_iterators(Module& module) {
  py::dict result;
  result["children"] = debugMakeList(module.children());
  result["named_children"] = debugMakeNamedList(module.named_children());
  result["modules"] = debugMakeList(module.modules());
  result["named_modules"] = debugMakeNamedList(module.named_modules());

  result["parameters"] = debugMakeList(module.parameters(false));
  result["named_parameters"] =
      debugMakeNamedList(module.named_parameters(false));
  result["parameters_r"] = debugMakeList(module.parameters(true));
  result["named_parameters_r"] =
      debugMakeNamedList(module.named_parameters(true));

  result["buffers"] = debugMakeList(module.buffers(false));
  result["named_buffers"] = debugMakeNamedList(module.named_buffers(false));
  result["buffers_r"] = debugMakeList(module.buffers(true));
  result["named_buffers_r"] = debugMakeNamedList(module.named_buffers(true));

  result["named_attributes"] =
      debugMakeNamedList(module.named_attributes(false));
  result["named_attributes_r"] =
      debugMakeNamedList(module.named_attributes(true));
  return result;
}

static constexpr std::array<const char*, 47> magic_method_names = {
    "__lt__",      "__le__",      "__eq__",        "__ne__",
    "__ge__",      "__gt__",      "__not__",       "__abs__",
    "__add__",     "__and__",     "__floordiv__",  "__index__",
    "__inv__",     "__invert__",  "__lshift__",    "__mod__",
    "__mul__",     "__matmul__",  "__neg__",       "__or__",
    "__pos__",     "__pow__",     "__rshift__",    "__sub__",
    "__truediv__", "__xor__",     "__concat__",    "__contains__",
    "__delitem__", "__getitem__", "__setitem__",   "__iadd__",
    "__iand__",    "__iconcat__", "__ifloordiv__", "__ilshift__",
    "__imod__",    "__imul__",    "__imatmul__",   "__ior__",
    "__ipow__",    "__irshift__", "__isub__",      "__itruediv__",
    "__ixor__",    "__str__",     "__len__",
};

struct DeepCopyMemoTable {
  std::shared_ptr<IValue::HashAliasedIValueMap> map;
};

IValue pyIValueDeepcopy(const IValue& ivalue, const py::dict& memo) {
  if (!memo.contains(py::str("__torch_script_memo_table"))) {
    memo["__torch_script_memo_table"] =
        DeepCopyMemoTable{std::make_shared<IValue::HashAliasedIValueMap>()};
  }
  auto& ivalue_memo =
      *py::cast<DeepCopyMemoTable>(memo["__torch_script_memo_table"]).map;
  return ivalue.deepcopy(ivalue_memo);
}

ExtraFilesMap extra_files_from_python(const py::dict& pydict) {
  ExtraFilesMap r;
  for (const auto& it : pydict) {
    r[py::cast<std::string>(it.first)] = "";
  }
  return r;
}

void extra_files_to_python(const ExtraFilesMap& m, const py::dict& pydict) {
  // py::dict is pointer-like type so it gets modified despite const&
  for (const auto& it : m) {
    pydict[py::str(it.first)] = py::bytes(it.second);
  }
}

void pyCompilationUnitDefine(
    CompilationUnit& cu,
    const std::string& src,
    const ResolutionCallback* rcb,
    const uint32_t _frames_up) {
  if (rcb && *rcb) {
    cu.define(c10::nullopt, src, pythonResolver(*rcb), nullptr);
  } else {
    py::object py_default_rcb =
        py::module::import("torch._jit_internal")
            .attr("createResolutionCallbackFromFrame")(_frames_up);
    auto default_rcb = py_default_rcb.cast<ResolutionCallback>();
    cu.define(c10::nullopt, src, pythonResolver(default_rcb), nullptr);
  }
}

void initJitScriptBindings(PyObject* module) {
  auto m = py::handle(module).cast<py::module>();

  // NOLINTNEXTLINE(bugprone-unused-raii)
  py::class_<c10::Capsule>(m, "Capsule");

  auto object_class =
      py::class_<Object>(m, "ScriptObject")
          .def("_type", [](Module& m) { return m.type(); })
          .def(
              "_get_method",
              [](Object& self, const std::string& name) -> Method {
                return self.get_method(name);
              },
              py::keep_alive<0, 1>())
          .def(
              "setattr",
              [](Object& self, const std::string& name, py::object value) {
                if (self.type()->hasConstant(name)) {
                  TORCH_CHECK(
                      false,
                      "Can't set constant '",
                      name,
                      "' which has value:",
                      self.type()->getConstant(name));
                }
                TypePtr type = self.type()->getAttribute(name);
                try {
                  auto ivalue = toIValue(std::move(value), type);
                  self.setattr(name, ivalue);
                } catch (std::exception& e) {
                  throw py::cast_error(c10::str(
                      "Could not cast attribute '",
                      name,
                      "' to type ",
                      type->repr_str(),
                      ": ",
                      e.what()));
                }
              })
          .def(
              "getattr",
              [](Object& self, const std::string& name) {
                try {
                  return toPyObject(self.attr(name));
                } catch (const ObjectAttributeError& err) {
                  throw AttributeError("%s", err.what());
                }
              })
          .def(
              "__getattr__",
              [](Object& self, const std::string& name) -> py::object {
                try {
                  if (name == "__qualname__") {
                    return py::cast(self.type()->name()->name());
                  }
                  if (auto method = self.find_method(name)) {
                    return py::cast(*method);
                  }
                  if (self.has_property(name)) {
                    auto prop = self.get_property(name);
                    // wrap the Method into callable PyObject
                    auto getter_func = py::cast(prop.getter_func);
                    return getter_func();
                  }
                  return toPyObject(self.attr(name));
                } catch (const ObjectAttributeError& err) {
                  throw AttributeError("%s", err.what());
                }
              })
          .def(
              "__setattr__",
              [](Object& self, const std::string& name, py::object value) {
                try {
                  if (self.has_property(name)) {
                    auto prop = self.get_property(name);
                    if (!prop.setter_func.has_value()) {
                      TORCH_CHECK(false, "can't set attribute");
                    }
                    // wrap the Method into callable PyObject
                    auto setter_func = py::cast(prop.setter_func);
                    setter_func(value);
                    return;
                  }

                  if (self.type()->hasConstant(name)) {
                    TORCH_CHECK(
                        false,
                        "Can't set constant '",
                        name,
                        "' which has value:",
                        self.type()->getConstant(name));
                  }
                  TypePtr type = self.type()->getAttribute(name);
                  auto ivalue = toIValue(std::move(value), type);
                  self.setattr(name, ivalue);
                } catch (const ObjectAttributeError& err) {
                  throw AttributeError("%s", err.what());
                }
              })
          .def(
              "hasattr",
              [](Object& self, const std::string& name) {
                return self.hasattr(name);
              })
          .def(
              "_has_method",
              [](Object& self, const std::string& name) {
                return bool(self.find_method(name));
              })
          .def(
              "_method_names",
              [](Object& self) {
                return fmap(self.get_methods(), [](const Method& method) {
                  return method.name();
                });
              })
          .def(
              "_properties", [](Object& self) { return self.get_properties(); })
          .def("__copy__", &Object::copy)
          .def(
              "__hash__",
              [](const Object& self) {
                // Similar to Tensor's `__hash__`, which is `id()`.
                return std::hash<c10::ivalue::Object*>{}(self._ivalue().get());
              })
          .def(py::pickle(
              [](const Object& self)
                  -> std::tuple<py::object, std::string> { // __getstate__
                if (auto getstate_method = self.find_method("__getstate__")) {
                  auto object_state = toPyObject((*getstate_method)(Stack{}));
                  TORCH_INTERNAL_ASSERT(self.type()->name());
                  return std::make_tuple(
                      object_state, self.type()->name()->qualifiedName());
                }
                std::stringstream err;
                err << "Tried to serialize object ";
                if (auto qualname = self.type()->name()) {
                  err << qualname->qualifiedName() << " ";
                }
                err << "which does not have a __getstate__ method defined!";
                throw std::runtime_error(err.str());
              },
              [](const std::tuple<py::object, std::string>& state_tup)
                  -> Object {
                py::object state;
                std::string qualname;
                std::tie(state, qualname) = state_tup;
                auto class_type = getCustomClass(qualname);
                TORCH_CHECK(
                    class_type,
                    "Tried to deserialize class ",
                    qualname,
                    " which is not known to the runtime. "
                    "If this is a custom C++ class, make "
                    "sure the appropriate code is linked.");

                auto self = Object(c10::ivalue::Object::create(
                    c10::StrongTypePtr(
                        std::shared_ptr<torch::jit::CompilationUnit>(),
                        class_type),
                    1));
                if (auto setstate_method = self.find_method("__setstate__")) {
                  auto setstate_schema =
                      setstate_method->function().getSchema();
                  TORCH_INTERNAL_ASSERT(
                      setstate_schema.arguments().size() == 2,
                      "__setstate__ method for class ",
                      class_type->repr_str(),
                      " must have exactly 2 arguments!");
                  auto state_type = setstate_schema.arguments().at(1).type();
                  (*setstate_method)(Stack{toIValue(state, state_type)});
                  return self;
                }
                std::stringstream err;
                err << "Tried to deserialize object ";
                if (auto qualname = class_type->name()) {
                  err << qualname->qualifiedName() << " ";
                }
                err << "which does not have a __setstate__ method defined!";
                throw std::runtime_error(err.str());
              }));

  py::class_<Object::Property>(m, "ScriptObjectProperty")
      .def_property_readonly(
          "name", [](const Object::Property& self) { return self.name; })
      .def_property_readonly(
          "getter",
          [](const Object::Property& self) { return self.getter_func; })
      .def_property_readonly("setter", [](const Object::Property& self) {
        return self.setter_func;
      });

  // Special case __str__ to make sure we can print Objects/Modules
  // regardless of if the user defined a __str__
  using MagicMethodImplType = std::function<py::object(
      const Object& self, py::args args, py::kwargs kwargs)>;
  std::unordered_map<std::string, MagicMethodImplType> special_magic_methods{
      {"__str__",
       [](const Object& self, py::args args, py::kwargs kwargs) -> py::object {
         auto method = self.find_method("__str__");
         if (!method) {
           return py::str("ScriptObject");
         }
         return invokeScriptMethodFromPython(
             *method,
             // NOLINTNEXTLINE(performance-move-const-arg)
             std::move(args),
             // NOLINTNEXTLINE(performance-move-const-arg)
             std::move(kwargs));
       }}};

  for (const char* mm_name : magic_method_names) {
    if (special_magic_methods.count(mm_name)) {
      object_class.def(mm_name, special_magic_methods[mm_name]);
    } else {
      object_class.def(
          mm_name,
          [mm_name](const Object& self, py::args args, py::kwargs kwargs) {
            auto method = self.find_method(mm_name);
            if (!method) {
              throw NotImplementedError();
            }
            return invokeScriptMethodFromPython(
                *method,
                // NOLINTNEXTLINE(performance-move-const-arg)
                std::move(args),
                // NOLINTNEXTLINE(performance-move-const-arg)
                std::move(kwargs));
          });
    }
  }

  // NOLINTNEXTLINE(bugprone-unused-raii)
  py::class_<DeepCopyMemoTable>(m, "DeepCopyMemoTable");

  py::class_<UpgraderEntry>(m, "_UpgraderEntry")
      .def_property_readonly(
          "version_bump",
          [](const UpgraderEntry& self) { return self.version_bump; })
      .def_property_readonly(
          "upgrader_name",
          [](const UpgraderEntry& self) { return self.upgrader_name; })
      .def_property_readonly("old_schema", [](const UpgraderEntry& self) {
        return self.old_schema;
      });

  object_class.def(
      "__deepcopy__", [](const Object& self, const py::dict& memo) {
        return Object(
            pyIValueDeepcopy(IValue(self._ivalue()), memo).toObject());
      });

  // Used by torch.package to save ScriptModule objects in unified format.
  py::class_<ScriptModuleSerializer>(m, "ScriptModuleSerializer")
      .def(py::init<caffe2::serialize::PyTorchStreamWriter&>())
      .def("serialize", &ScriptModuleSerializer::serialize_unified_format)
      .def(
          "write_files",
          &ScriptModuleSerializer::writeFiles,
          py::arg("code_dir") = ".data/ts_code/code/")
      .def(
          "storage_context",
          &ScriptModuleSerializer::storage_context,
          pybind11::return_value_policy::reference_internal);

  // Used by torch.package to coordinate sharing of storages between eager
  // and ScriptModules.
  py::class_<
      SerializationStorageContext,
      std::shared_ptr<SerializationStorageContext>>(
      m, "SerializationStorageContext")
      .def("has_storage", &SerializationStorageContext::hasStorage)
      .def("get_or_add_storage", &SerializationStorageContext::getOrAddStorage);

  // torch.jit.ScriptModule is a subclass of this C++ object.
  // Methods here are prefixed with _ since they should not be
  // public.
  py::class_<Module, Object>(m, "ScriptModule")
      .def(py::init<std::string, std::shared_ptr<CompilationUnit>, bool>())
      .def(
          "save",
          [](Module& m,
             const std::string& filename,
             const ExtraFilesMap& _extra_files = ExtraFilesMap()) {
            m.save(filename, _extra_files);
          },
          py::arg("filename"),
          py::arg("_extra_files") = ExtraFilesMap())
      .def(
          "save_to_buffer",
          [](Module& m, const ExtraFilesMap& _extra_files = ExtraFilesMap()) {
            std::ostringstream buf;
            m.save(buf, _extra_files);
            return py::bytes(buf.str());
          },
          py::arg("_extra_files") = ExtraFilesMap())
      .def(
          "_save_for_mobile",
          [](Module& m,
             const std::string& filename,
             const ExtraFilesMap& _extra_files = ExtraFilesMap(),
             bool _save_mobile_debug_info = false) {
            m._save_for_mobile(filename, _extra_files, _save_mobile_debug_info);
          },
          py::arg("filename"),
          py::arg("_extra_files") = ExtraFilesMap(),
          py::arg("_save_mobile_debug_info") = false)
      .def(
          "_save_to_buffer_for_mobile",
          [](Module& m,
             const ExtraFilesMap& _extra_files = ExtraFilesMap(),
             bool _save_mobile_debug_info = false) {
            std::ostringstream buf;
            m._save_for_mobile(buf, _extra_files, _save_mobile_debug_info);
            return py::bytes(buf.str());
          },
          py::arg("_extra_files") = ExtraFilesMap(),
          py::arg("_save_mobile_debug_info") = false)
      .def("_set_optimized", &Module::set_optimized)
      .def(
          "dump",
          &Module::dump,
          py::arg("code") = true,
          py::arg("attrs") = true,
          py::arg("params") = true)
      .def(
          "dump_to_str",
          &Module::dump_to_str,
          py::arg("code") = true,
          py::arg("attrs") = true,
          py::arg("params") = true)
      .def(
          "_replicate_for_data_parallel",
          [](Module& module) {
            const ModulePtr& obj = module._ivalue();
            auto copy = c10::ivalue::Object::create(
                c10::StrongTypePtr(obj->compilation_unit(), obj->type()),
                obj->slots().size());
            for (size_t i = 0; i < obj->slots().size(); ++i) {
              copy->setSlot(i, obj->getSlot(i));
            }
            return Module(std::move(copy));
          })
      .def(
          "get_debug_state",
          [](Module& self) {
            if (auto m = self.find_method("forward")) {
              return m->get_executor().getDebugState();
            }
            throw std::runtime_error(
                "Attempted to call get_debug_state on a Module without a compiled forward()");
          })
      .def(
          "_define",
          [](Module& m,
             std::shared_ptr<ConcreteModuleType> concreteType,
             const std::string& script,
             const ResolutionCallback& rcb) {
            const auto self = ModuleSelf(std::move(concreteType));
            m._ivalue()->compilation_unit()->define(
                *m.type()->name(), script, pythonResolver(rcb), &self);
            didFinishEmitModule(m);
          })
      .def(
          "_register_attribute",
          [](Module& m,
             const std::string& name,
             const TypePtr& type,
             py::handle value) {
            m.register_attribute(name, type, toIValue(value, type));
          })
      .def(
          "_create_method_from_trace",
          [](Module& self,
             const std::string& name,
             const py::function& func,
             const py::tuple& input_tuple,
             const py::function& var_name_lookup_fn,
             bool strict,
             bool force_outplace,
             const std::vector<std::string>& argument_names) {
            // prereq: Module's buffers and parameters are unique
            // this was ensured in python before calling this function
            auto typed_inputs = toTraceableStack(input_tuple);

            std::shared_ptr<Graph> graph =
                std::get<0>(tracer::createGraphByTracing(
                    func,
                    typed_inputs,
                    var_name_lookup_fn,
                    strict,
                    force_outplace,
                    &self,
                    argument_names));
            const auto method_name = QualifiedName(*self.type()->name(), name);
            auto fn = self._ivalue()->compilation_unit()->create_function(
                method_name, graph);
            self.type()->addMethod(fn);
            didFinishEmitModule(self);
          },
          py::arg("name"),
          py::arg("func"),
          py::arg("input_tuple"),
          py::arg("var_name_lookup_fn"),
          py::arg("strict"),
          py::arg("force_outplace"),
          py::arg("argument_names") = std::vector<std::string>())
      .def(
          "_get_forward_hooks",
          [](const Module& m) {
            std::vector<StrongFunctionPtr> funcs;
            for (auto& hook : m.type()->getForwardHooks()) {
              funcs.emplace_back(
                  StrongFunctionPtr(m.type()->compilation_unit(), hook));
            }
            return funcs;
          })
      .def(
          "_get_forward_pre_hooks",
          [](const Module& m) {
            std::vector<StrongFunctionPtr> funcs;
            for (auto& pre_hook : m.type()->getForwardPreHooks()) {
              funcs.emplace_back(
                  StrongFunctionPtr(m.type()->compilation_unit(), pre_hook));
            }
            return funcs;
          })
      .def_property_readonly(
          "code",
          [](Module& self) {
            std::vector<at::IValue> constants;
            PrintDepsTable deps;
            PythonPrint pp(constants, deps);
            pp.printNamedType(self.type());
            return pp.str();
          })
      .def_property_readonly(
          "code_with_constants",
          [](Module& self) {
            std::vector<at::IValue> constants;
            PrintDepsTable deps;
            PythonPrint pp(constants, deps);
            pp.printNamedType(self.type());
            std::map<std::string, at::IValue> consts;
            int i = 0;
            for (auto const& constant : constants) {
              consts["c" + std::to_string(i)] = constant;
              i += 1;
            }
            return std::make_tuple(pp.str(), consts);
          })
      .def("apply", &Module::apply)
      .def("__copy__", &Module::copy)
      .def(
          "__hash__",
          [](const Module& self) {
            // Similar to Tensor's `__hash__`, which is `id()`.
            return std::hash<c10::ivalue::Object*>{}(self._ivalue().get());
          })
      .def(
          "__eq__",
          [](const Module& self, const py::object& other) {
            // TODO: call UDF if it exists
            if (!py::isinstance<Module>(other)) {
              return false;
            }
            return self._ivalue().get() ==
                py::cast<Module>(other)._ivalue().get();
          })
      .def(
          "__deepcopy__",
          [](const Module& self, const py::dict& memo) {
            return Module(
                pyIValueDeepcopy(IValue(self._ivalue()), memo).toObject());
          })
      .def("children", &Module::children)
      .def_property_readonly("qualified_name", [](const Module& self) {
        return self.type()->name()->qualifiedName();
      });

  py::class_<mobile::Module>(m, "LiteScriptModule")
      .def(py::init<
           c10::intrusive_ptr<c10::ivalue::Object>,
           std::shared_ptr<mobile::CompilationUnit>>())
      .def(
          "find_method",
          [](mobile::Module& m, const std::string& method_name) {
            auto method = m.find_method(method_name);
            return method != c10::nullopt;
          },
          py::arg("method_name"))
      .def(
          "run_method",
          [](mobile::Module& m,
             const std::string& method_name,
             const py::tuple& input_tuple) {
            Stack stack;
            for (auto& input : input_tuple) {
              stack.push_back(toTypeInferredIValue(input));
            }
            return m.get_method(method_name)(stack);
          },
          py::arg("method_name"),
          py::arg("input_tuple"))
      .def(
          "forward",
          [](mobile::Module& m, const py::tuple& input_tuple) {
            Stack stack;
            for (auto& input : input_tuple) {
              stack.push_back(toTypeInferredIValue(input));
            }
            return m.get_method("forward")(stack);
          },
          py::arg("input_tuple"));

  slot_dict_impl<detail::ParameterPolicy>::bind(m, "ParameterDict");
  slot_dict_impl<detail::BufferPolicy>::bind(m, "BufferDict");
  slot_dict_impl<detail::ModulePolicy>::bind(m, "ModuleDict");

  py::class_<ErrorReport, std::shared_ptr<ErrorReport>>(m, "ErrorReport")
      .def(py::init<SourceRange>())
      .def("what", &ErrorReport::what)
      .def_static("call_stack", ErrorReport::current_call_stack);

  py::class_<CompilationUnit, std::shared_ptr<CompilationUnit>>(
      m, "CompilationUnit")
      .def(
          py::init([](const std::string& lang, const uint32_t _frames_up) {
            auto cu = std::make_shared<CompilationUnit>();
            if (lang.size() > 0) {
              pyCompilationUnitDefine(*cu, lang, nullptr, _frames_up);
            }
            return cu;
          }),
          py::arg("lang") = "",
          py::arg("_frames_up") = 0)

      .def(
          "find_function",
          [](std::shared_ptr<CompilationUnit> self, const std::string& name) {
            auto fn = self->find_function(QualifiedName(name));
            if (fn) {
              return c10::optional<StrongFunctionPtr>(
                  StrongFunctionPtr(std::move(self), fn));
            } else {
              return c10::optional<StrongFunctionPtr>(c10::nullopt);
            }
          })
      .def(
          "__getattr__",
          [](std::shared_ptr<CompilationUnit> self, const std::string& name) {
            auto fn = self->find_function(QualifiedName(name));
            if (fn) {
              return StrongFunctionPtr(std::move(self), fn);
            } else {
              throw AttributeError(
                  "'CompilationUnit' has no attribute '%s'", name.c_str());
            }
          })
      .def(
          "get_functions",
          [](const std::shared_ptr<CompilationUnit>& self) {
            auto raw_functions = self->get_functions();
            std::vector<StrongFunctionPtr> functions;
            functions.reserve(raw_functions.size());
            for (auto fn : raw_functions) {
              if (fn) {
                functions.emplace_back(self, fn);
              }
            }
            return functions;
          })
      .def("set_optimized", &CompilationUnit::set_optimized)
      .def(
          "define",
          pyCompilationUnitDefine,
          py::arg("src"),
          py::arg("rcb") = nullptr,
          py::arg("_frames_up") = 0)
      .def(
          "create_function",
          [](std::shared_ptr<CompilationUnit>& self,
             const std::string& qualified_name,
             std::shared_ptr<Graph> graph,
             bool should_mangle) {
            Function* fn = self->create_function(
                qualified_name, std::move(graph), should_mangle);
            return StrongFunctionPtr(std::move(self), fn);
          },
          py::arg("qualified_name"),
          py::arg("graph"),
          py::arg("should_mangle") = false)
      .def(
          "get_interface",
          [](const std::shared_ptr<CompilationUnit>& self,
             const std::string& name) { return self->get_interface(name); })
      .def(
          "get_class",
          [](const std::shared_ptr<CompilationUnit>& self,
             const std::string& name) { return self->get_class(name); });

  py::class_<StrongFunctionPtr>(m, "ScriptFunction", py::dynamic_attr())
      .def(
          "__call__",
          [](py::args args, py::kwargs kwargs) {
            HANDLE_TH_ERRORS
            // see: [pybind11 varargs]
            auto strongPtr = py::cast<StrongFunctionPtr>(args[0]);
            Function& callee = *strongPtr.function_;
            py::object result = invokeScriptFunctionFromPython(
                callee,
                // NOLINTNEXTLINE(performance-move-const-arg)
                tuple_slice(std::move(args), 1),
                // NOLINTNEXTLINE(performance-move-const-arg)
                std::move(kwargs));
            return result;
            END_HANDLE_TH_ERRORS_PYBIND
          })
      .def(
          "save",
          [](const StrongFunctionPtr& self,
             const std::string& filename,
             const ExtraFilesMap& _extra_files = ExtraFilesMap()) {
            Module module("__torch__.PlaceholderModule");
            // [issue 27343]
            // Modules have 'training' attributes by default, but due to
            // https://github.com/pytorch/pytorch/issues/27343, functions end
            // up having a training attribute when they are loaded. This adds
            // a fake 'training' attribute that shouldn't be used, but prevents
            // jitter on saving and loading. Once that issue is fixed this can
            // be deleted.
            module.register_attribute("training", BoolType::get(), true);
            addFunctionToModule(module, self);
            module.save(filename, _extra_files);
          },
          py::arg("filename"),
          py::arg("_extra_files") = ExtraFilesMap())
      .def(
          "save_to_buffer",
          [](const StrongFunctionPtr& self,
             const ExtraFilesMap& _extra_files = ExtraFilesMap()) {
            std::ostringstream buf;
            Module module("__torch__.PlaceholderModule");
            // see [issue 27343]
            module.register_attribute("training", BoolType::get(), true);
            addFunctionToModule(module, self);
            module.save(buf, _extra_files);
            return py::bytes(buf.str());
          },
          py::arg("_extra_files") = ExtraFilesMap())
      .def_property_readonly(
          "graph",
          [](const StrongFunctionPtr& self) {
            return toGraphFunction(*self.function_).graph();
          })
      .def_property_readonly(
          "inlined_graph",
          [](const StrongFunctionPtr& self) {
            auto g = toGraphFunction(*self.function_).graph()->copy();
            Inline(*g);
            return g;
          })
      .def_property_readonly(
          "schema",
          [](const StrongFunctionPtr& self) {
            return self.function_->getSchema();
          })
      .def_property_readonly(
          "code",
          [](const StrongFunctionPtr& self) {
            std::vector<at::IValue> constants;
            PrintDepsTable deps;

            PythonPrint pp(constants, deps);
            pp.printFunction(*self.function_);
            return pp.str();
          })
      .def(
          "get_debug_state",
          [](const StrongFunctionPtr& self) {
            return toGraphFunction(*self.function_)
                .get_executor()
                .getDebugState();
          })
      .def(
          "_debug_flush_compilation_cache",
          [](const StrongFunctionPtr& self) {
            toGraphFunction(*self.function_)
                .get_executor()
                .debugFlushCompilationCache();
          })
      .def_property_readonly(
          "name",
          [](const StrongFunctionPtr& self) { return self.function_->name(); })
      .def_property_readonly(
          "qualified_name",
          [](const StrongFunctionPtr& self) {
            return self.function_->qualname().qualifiedName();
          })
      .def_property_readonly("__doc__", [](const StrongFunctionPtr& self) {
        return self.function_->doc_string();
      });

  py::class_<Method>(m, "ScriptMethod", py::dynamic_attr())
      .def(
          "__call__",
          [](py::args args, py::kwargs kwargs) {
            // see: [pybind11 varargs]
            HANDLE_TH_ERRORS
            Method& method = py::cast<Method&>(args[0]);

            return invokeScriptMethodFromPython(
                method,
                // NOLINTNEXTLINE(performance-move-const-arg)
                tuple_slice(std::move(args), 1),
                // NOLINTNEXTLINE(performance-move-const-arg)
                std::move(kwargs));
            END_HANDLE_TH_ERRORS_PYBIND
          })
      .def_property_readonly("graph", &Method::graph)
      .def_property_readonly(
          "inlined_graph",
          [](const Method& self) {
            auto g = toGraphFunction(self.function()).graph()->copy();
            Inline(*g);
            return g;
          })
      .def_property_readonly(
          "schema", [](Method& m) { return m.function().getSchema(); })
      .def_property_readonly("name", &Method::name)
      .def_property_readonly(
          "code",
          [](Method& self) {
            std::vector<at::IValue> constants;
            PrintDepsTable deps;
            PythonPrint pp(constants, deps);
            pp.printMethod(self.function());
            return pp.str();
          })
      .def(
          "_debug_flush_compilation_cache",
          [](Method& self) {
            return self.get_executor().debugFlushCompilationCache();
          })
      .def_property_readonly(
          "code_with_constants",
          [](Method& self) {
            std::vector<at::IValue> constants;
            PrintDepsTable deps;
            PythonPrint pp(constants, deps);
            pp.printMethod(self.function());
            std::map<std::string, at::IValue> consts;
            int i = 0;
            for (auto const& constant : constants) {
              consts["c" + std::to_string(i)] = constant;
              i += 1;
            }
            return std::make_tuple(pp.str(), consts);
          })
      .def_property_readonly("owner", &Method::owner);
  m.def(
      "_jit_script_compile",
      [](const std::string& qualname,
         const Def& def,
         const ResolutionCallback& rcb,
         const FunctionDefaults& defaults) {
        C10_LOG_API_USAGE_ONCE("torch.script.compile");
        const auto name = c10::QualifiedName(qualname);
        TORCH_INTERNAL_ASSERT(name.name() == def.name().name());
        return script_compile_function(name, def, defaults, rcb);
      });
  m.def(
      "_jit_script_compile_overload",
      [](const std::string& qualname,
         const Decl& overload_decl,
         const Def& implementation_def,
         const ResolutionCallback& rcb,
         const FunctionDefaults& implementation_defaults,
         const py::object& signature) {
        const auto name = c10::QualifiedName(qualname);
        return script_compile_overloaded_function(
            name,
            overload_decl,
            implementation_def,
            rcb,
            implementation_defaults,
            signature);
      });
  m.def(
      "_replace_overloaded_method_decl",
      [](const Decl& overload_decl,
         const Def& implementation_def,
         const std::string& new_name) {
        checkOverloadDecl(overload_decl, implementation_def.decl());
        return implementation_def.withDecl(overload_decl).withName(new_name);
      });
  m.def(
      "_create_function_from_trace",
      [](const std::string& qualname,
         const py::function& func,
         const py::tuple& input_tuple,
         const py::function& var_name_lookup_fn,
         bool strict,
         bool force_outplace,
         const std::vector<std::string>& argument_names) {
        auto typed_inputs = toTraceableStack(input_tuple);
        std::shared_ptr<Graph> graph = std::get<0>(tracer::createGraphByTracing(
            func,
            typed_inputs,
            var_name_lookup_fn,
            strict,
            force_outplace,
            /*self=*/nullptr,
            argument_names));

        auto cu = get_python_cu();
        auto name = c10::QualifiedName(qualname);
        auto result = cu->create_function(
            std::move(name), std::move(graph), /*shouldMangle=*/true);
        StrongFunctionPtr ret(std::move(cu), result);
        didFinishEmitFunction(ret);
        return ret;
      },
      py::arg("name"),
      py::arg("func"),
      py::arg("input_tuple"),
      py::arg("var_name_lookup_fn"),
      py::arg("strict"),
      py::arg("force_outplace"),
      py::arg("argument_names") = std::vector<std::string>());

  m.def(
      "_compile_graph_to_code_table",
      [](const std::string& name, const std::shared_ptr<Graph>& graph) {
        CompilationOptions options;
        GraphFunction jitFunc(name, graph, nullptr);
        auto mobileFunc = convertJitFunctionToMobileFunction(jitFunc, options);
        return convertMobileFunctionToCodeTable(*mobileFunc, options);
      });

  m.def(
      "_jit_script_class_compile",
      [](const std::string& qualifiedName,
         const ClassDef& classDef,
         const ClassMethodDefaults& defaults,
         const ResolutionCallback& rcb) {
        C10_LOG_API_USAGE_ONCE("torch.script.class");
        if (classDef.superclass().present()) {
          throw ErrorReport(classDef.range())
              << "Torchscript does not support class inheritance.";
        }
        auto cu = get_python_cu();
        auto classname = c10::QualifiedName(qualifiedName);
        if (cu->get_type(classname) != nullptr) {
          classname = cu->mangle(classname);
        }

        auto classType = ClassType::create(
            classname,
            cu,
            /* is_module = */ false,
            /* doc_string = */ "",
            getUnresolvedClassAttributes(classDef));
        cu->register_type(classType);
        std::vector<ResolverPtr> methodRcbs, propRcbs;
        std::vector<Def> methodDefs;
        std::vector<Property> props;

        for (const auto& def : classDef.body()) {
          if (def.kind() != TK_DEF) {
            throw ErrorReport(def.range())
                << "Currently class bodies can only contain method "
                   "definitions. File an issue on Github if you want "
                   "something else!";
          }
          methodDefs.emplace_back(Def(def));
          methodRcbs.push_back(
              pythonResolver(rcb, classDef.name().name(), classType));
        }

        // Gather definitions for property getters and setters as well as
        // corresponding resolution callbacks.
        if (classDef.properties().present()) {
          for (const auto& prop : classDef.properties().get()) {
            props.emplace_back(prop);
            propRcbs.push_back(
                pythonResolver(rcb, classDef.name().name(), classType));
          }
        }

        const auto self = SimpleSelf(classType);
        cu->define(classname, props, propRcbs, methodDefs, methodRcbs, &self);

        // Stitch in default arguments for methods. Properties don't need to be
        // considered since there is no way to invoke setters without passing in
        // a value.
        auto defs_it = methodDefs.begin();
        while (defs_it != methodDefs.end()) {
          auto def_name = (*defs_it).name().name();
          // If the method is not in the defaults map, assume there are
          // no default arguments for it.
          auto default_it = defaults.find(def_name);
          if (default_it == defaults.end()) {
            continue;
          }

          const auto method_name =
              QualifiedName(classname, (*defs_it).name().name());
          auto& method = cu->get_function(method_name);
          method.setSchema(getSchemaWithNameAndDefaults(
              defs_it->range(),
              method.getSchema(),
              at::nullopt,
              default_it->second));
          ++defs_it;
        }
        return classType;
      });
  m.def(
      "_jit_script_interface_compile",
      [](const std::string& qualifiedName,
         const ClassDef& classDef,
         const ResolutionCallback& rcb,
         bool is_module) {
        auto cu = get_python_cu();
        auto className = c10::QualifiedName(qualifiedName);
        if (cu->get_type(className) != nullptr) {
          className = cu->mangle(className);
        }

        get_python_cu()->define_interface(
            className, classDef, pythonResolver(rcb), is_module);
        return className.qualifiedName();
      });

  py::class_<torch::jit::ErrorReport::CallStack>(
      m, "CallStack", py::dynamic_attr())
      .def(py::init<const std::string&, const SourceRange&>());

  m.def("_parse_source_def", [](const std::string& src) {
    Parser p(std::make_shared<Source>(src));
    return Def(p.parseFunction(/*is_method=*/true));
  });
  m.def("parse_type_comment", [](const std::string& comment) {
    Parser p(std::make_shared<Source>(comment));
    return Decl(p.parseTypeComment());
  });

  m.def("populate_upgraders_map", [](std::unordered_map<std::string, std::string> content) {
    populate_upgraders_map(content);
  });

  m.def("get_upgraders_map_size", []() {
    return get_upgraders_map_size();
  });

  m.def("dump_upgraders_map", []() {
    return dump_upgraders_map();
  });

  m.def("merge_type_from_type_comment", &mergeTypesFromTypeComment);
  m.def("_get_operator_version_map", &get_operator_version_map);
  m.def(
      "import_ir_module",
      [](std::shared_ptr<CompilationUnit> cu,
         const std::string& filename,
         py::object map_location,
         const py::dict& extra_files) {
        c10::optional<at::Device> optional_device;
        if (!map_location.is(py::none())) {
          AT_ASSERT(THPDevice_Check(map_location.ptr()));
          optional_device =
              reinterpret_cast<THPDevice*>(map_location.ptr())->device;
        }
        ExtraFilesMap extra_files_map = extra_files_from_python(extra_files);
        auto ret = import_ir_module(
            std::move(cu), filename, optional_device, extra_files_map);
        extra_files_to_python(extra_files_map, extra_files);
        return ret;
      });
  m.def(
      "_import_ir_module_from_package",
      [](std::shared_ptr<CompilationUnit> cu,
         std::shared_ptr<caffe2::serialize::PyTorchStreamReader> reader,
         std::shared_ptr<torch::jit::DeserializationStorageContext>
             storage_context,
         py::object map_location,
         std::string ts_id) {
        c10::optional<at::Device> optional_device;
        if (!map_location.is(py::none())) {
          AT_ASSERT(THPDevice_Check(map_location.ptr()));
          optional_device =
              reinterpret_cast<THPDevice*>(map_location.ptr())->device;
        }
        return import_ir_module(
            std::move(cu),
            std::move(reader),
            std::move(storage_context),
            optional_device,
            std::move(ts_id));
      });
  m.def(
      "import_ir_module_from_buffer",
      [](std::shared_ptr<CompilationUnit> cu,
         const std::string& buffer,
         py::object map_location,
         const py::dict& extra_files) {
        std::istringstream in(buffer);
        c10::optional<at::Device> optional_device;
        if (!map_location.is(py::none())) {
          AT_ASSERT(THPDevice_Check(map_location.ptr()));
          optional_device =
              reinterpret_cast<THPDevice*>(map_location.ptr())->device;
        }
        ExtraFilesMap extra_files_map = extra_files_from_python(extra_files);
        auto ret = import_ir_module(
            std::move(cu), in, optional_device, extra_files_map);
        extra_files_to_python(extra_files_map, extra_files);
        return ret;
      });
  m.def(
      "_load_for_lite_interpreter",
      [](const std::string& filename, py::object map_location) {
        c10::optional<at::Device> optional_device;
        if (!map_location.is(py::none())) {
          AT_ASSERT(THPDevice_Check(map_location.ptr()));
          optional_device =
              reinterpret_cast<THPDevice*>(map_location.ptr())->device;
        }
        return _load_for_mobile(filename, optional_device);
      });
  m.def(
      "_load_for_lite_interpreter_from_buffer",
      [](const std::string& buffer, py::object map_location) {
        std::istringstream in(buffer);
        c10::optional<at::Device> optional_device;
        if (!map_location.is(py::none())) {
          AT_ASSERT(THPDevice_Check(map_location.ptr()));
          optional_device =
              reinterpret_cast<THPDevice*>(map_location.ptr())->device;
        }
        return _load_for_mobile(in, optional_device);
      });
  m.def(
      "_backport_for_mobile",
      [](const std::string& filename_input,
         const std::string& filename_output,
         const int64_t version) {
        return _backport_for_mobile(filename_input, filename_output, version);
      });
  m.def(
      "_backport_for_mobile_from_buffer",
      [](const std::string& buffer_input,
         const std::string& filename_output,
         const int64_t version) {
        std::istringstream in(buffer_input);
        return _backport_for_mobile(in, filename_output, version);
      });
  m.def(
      "_backport_for_mobile_to_buffer",
      [](const std::string& filename_input, const int64_t version) {
        std::ostringstream buffer_output;
        bool success =
            _backport_for_mobile(filename_input, buffer_output, version);
        return success ? py::bytes(buffer_output.str()) : py::bytes("");
      });
  m.def(
      "_backport_for_mobile_from_buffer_to_buffer",
      [](const std::string& buffer_input, const int64_t version) {
        std::istringstream in(buffer_input);
        std::ostringstream buffer_output;
        bool success = _backport_for_mobile(in, buffer_output, version);
        return success ? py::bytes(buffer_output.str()) : py::bytes("");
      });
  m.def("_get_model_bytecode_version", [](const std::string& filename) {
    return _get_model_bytecode_version(filename);
  });
  m.def(
      "_get_model_bytecode_version_from_buffer", [](const std::string& buffer) {
        std::istringstream in(buffer);
        return _get_model_bytecode_version(in);
      });
  m.def("_get_mobile_model_contained_types", [](const std::string& filename) {
    return _get_mobile_model_contained_types(filename);
  });
  m.def(
      "_get_mobile_model_contained_types_from_buffer",
      [](const std::string& buffer) {
        std::istringstream in(buffer);
        return _get_mobile_model_contained_types(in);
      });
  py::class_<OperatorInfo>(m, "OperatorInfo")
      .def_readonly("num_schema_args", &OperatorInfo::num_schema_args);
  m.def("_get_model_ops_and_info", [](const std::string& filename) {
    return _get_model_ops_and_info(filename);
  });
  m.def("_get_model_ops_and_info_from_buffer", [](const std::string& buffer) {
    std::istringstream in(buffer);
    return _get_model_ops_and_info(in);
  });
  m.def("_export_operator_list", [](torch::jit::mobile::Module& sm) {
    return debugMakeSet(torch::jit::mobile::_export_operator_list(sm));
  });

  m.def("_jit_set_emit_hooks", setEmitHooks);
  m.def("_jit_get_emit_hooks", getEmitHooks);
  m.def("_jit_clear_class_registry", []() {
    get_python_cu()->_clear_python_cu();
  });
  m.def(
      "_debug_set_autodiff_subgraph_inlining",
      debugSetAutodiffSubgraphInlining);
  m.def("_debug_set_fusion_group_inlining", debugSetFusionGroupInlining);
  m.def("_debug_get_fusion_group_inlining", getFusionGroupInlining);
  m.def("_propagate_shapes", _propagate_shapes);
  m.def(
      "_propagate_and_assign_input_shapes", _propagate_and_assign_input_shapes);
  m.def(
      "_last_executed_optimized_graph",
      []() { return lastExecutedOptimizedGraph(); },
      "Retrieve the optimized graph that was run the last time the graph executor ran on this thread");
  m.def(
      "_create_function_from_graph",
      [](const std::string& qualname, std::shared_ptr<Graph> graph) {
        // TODO this should go in the global Python CU
        auto cu = std::make_shared<CompilationUnit>();
        c10::QualifiedName name(qualname);
        auto fn = cu->create_function(std::move(name), std::move(graph));
        return StrongFunctionPtr(std::move(cu), fn);
      });
  m.def("_ivalue_tags_match", ivalue_tags_match);
  m.def("_ivalue_debug_python_object", [](py::object py_obj) {
    // convert to IValue first, IValue will incref via py::object
    IValue pyobj_ivalue = toIValue(std::move(py_obj), PyObjectType::get());
    // convert back to PyObject by borrowing the reference, which also
    // incref, after the return of this function, IValue is out of scope
    // which decref, so the return value is original refcount + 1
    py::object ret = toPyObject(pyobj_ivalue);
    return ret;
  });
  m.def("_jit_debug_module_iterators", _jit_debug_module_iterators);

  py::class_<testing::FileCheck>(m, "FileCheck")
      .def(py::init<>())
      .def("check", &testing::FileCheck::check)
      .def("check_not", &testing::FileCheck::check_not)
      .def("check_same", &testing::FileCheck::check_same)
      .def("check_next", &testing::FileCheck::check_next)
      .def("check_count", &testing::FileCheck::check_count)
      .def("check_dag", &testing::FileCheck::check_dag)
      .def(
          "check_source_highlighted",
          &testing::FileCheck::check_source_highlighted)
      .def(
          "check_count",
          [](testing::FileCheck& f,
             const std::string& str,
             size_t count,
             bool exactly) { return f.check_count(str, count, exactly); },
          "Check Count",
          py::arg("str"),
          py::arg("count"),
          py::arg("exactly") = false)
      .def(
          "run",
          [](testing::FileCheck& f, const std::string& str) {
            return f.run(str);
          })
      .def(
          "run", [](testing::FileCheck& f, const Graph& g) { return f.run(g); })
      .def(
          "run",
          [](testing::FileCheck& f,
             const std::string& input,
             const std::string& output) { return f.run(input, output); },
          "Run",
          py::arg("checks_file"),
          py::arg("test_file"))
      .def(
          "run",
          [](testing::FileCheck& f, const std::string& input, const Graph& g) {
            return f.run(input, g);
          },
          "Run",
          py::arg("checks_file"),
          py::arg("graph"));

  m.def(
      "_logging_set_logger",
      [](logging::LoggerBase* logger) { return logging::setLogger(logger); },
      py::return_value_policy::reference);
  m.def("_set_graph_executor_optimize", [](bool optimize) {
    setGraphExecutorOptimize(optimize);
  });

  m.def("_get_graph_executor_optimize", &torch::jit::getGraphExecutorOptimize);

  m.def(
      "_enable_mobile_interface_call_export",
      &torch::jit::enableMobileInterfaceCallExport);

  m.def("_create_module_with_type", [](const ClassTypePtr& type) {
     return Module(get_python_cu(), type);
   }).def("_create_object_with_type", [](const ClassTypePtr& type) {
    return Object(get_python_cu(), type);
  });

  m.def("_export_opnames", [](Module& sm) {
    return debugMakeList(torch::jit::export_opnames(sm));
  });

  py::class_<
      ConcreteModuleTypeBuilder,
      std::shared_ptr<ConcreteModuleTypeBuilder>>(
      m, "ConcreteModuleTypeBuilder")
      .def(py::init<py::object>())
      .def(
          "add_constant",
          [](ConcreteModuleTypeBuilder& self,
             std::string name,
             py::object value) {
            self.addConstant(std::move(name), std::move(value));
          })
      .def("add_attribute", &ConcreteModuleTypeBuilder::addAttribute)
      .def(
          "add_function_attribute",
          &ConcreteModuleTypeBuilder::addFunctionAttribute)
      .def(
          "add_builtin_function",
          &ConcreteModuleTypeBuilder::addBuiltinFunction)
      .def("add_forward_hook", &ConcreteModuleTypeBuilder::addForwardHook)
      .def(
          "add_forward_pre_hook", &ConcreteModuleTypeBuilder::addForwardPreHook)
      .def("add_module", &ConcreteModuleTypeBuilder::addModule)
      .def("add_overload", &ConcreteModuleTypeBuilder::addOverload)
      .def("set_poisoned", &ConcreteModuleTypeBuilder::setPoisoned)
      .def(
          "add_failed_attribute",
          &ConcreteModuleTypeBuilder::addFailedAttribute)
      .def(
          "add_ignored_attribute",
          &ConcreteModuleTypeBuilder::addIgnoredAttribute)
      .def(
          "add_ignored_attributes",
          [](ConcreteModuleTypeBuilder& self,
             const std::vector<std::string>& names) {
            for (auto& name : names) {
              self.addIgnoredAttribute(name);
            }
          })
      .def(
          "set_module_dict",
          [](ConcreteModuleTypeBuilder& self) {
            self.setIterableModuleKind(IterableModuleKind::DICT);
          })
      .def("build", &ConcreteModuleTypeBuilder::build)
      .def(
          "equals",
          [](const ConcreteModuleTypeBuilder& self,
             const ConcreteModuleTypeBuilder& other) {
            return self.equals(other);
          })
      .def("set_module_list", [](ConcreteModuleTypeBuilder& self) {
        self.setIterableModuleKind(IterableModuleKind::LIST);
      });

  py::class_<ConcreteModuleType, std::shared_ptr<ConcreteModuleType>>(
      m, "ConcreteModuleType")
      .def_property_readonly("py_class", &ConcreteModuleType::getPyClass)
      .def_property_readonly("jit_type", &ConcreteModuleType::getJitType)
      .def_static("from_jit_type", &ConcreteModuleType::fromJitType)
      .def("get_constants", &ConcreteModuleType::getConstantsPy)
      .def("get_attributes", &ConcreteModuleType::getAttributesPy)
      .def("get_modules", &ConcreteModuleType::getModulesPy)
      .def("dump", &ConcreteModuleType::dump)
      .def("is_ignored_attribute", &ConcreteModuleType::isIgnoredAttribute)
      .def(
          "equals",
          [](const ConcreteModuleType& self, const ConcreteModuleType& other) {
            return self.equals(other);
          })
      .def(
          "equals",
          [](const ConcreteModuleType& self,
             const ConcreteModuleTypeBuilder& other) {
            return self.equals(other);
          })
      .def(
          "_create_methods_and_properties",
          [](std::shared_ptr<ConcreteModuleType> concreteType,
             const std::vector<Property>& properties,
             const std::vector<ResolutionCallback>& propertyRcbs,
             const std::vector<Def>& methodDefs,
             const std::vector<ResolutionCallback>& methodRcbs,
             const std::vector<FunctionDefaults>& defaults) {
            TORCH_INTERNAL_ASSERT(methodDefs.size() == methodRcbs.size());
            TORCH_INTERNAL_ASSERT(properties.size() == propertyRcbs.size());

            std::vector<ResolverPtr> methodResolvers, propertyResolvers;
            methodResolvers.reserve(methodRcbs.size());
            for (auto& callback : methodRcbs) {
              methodResolvers.push_back(pythonResolver(callback));
            }

            propertyResolvers.reserve(propertyRcbs.size());
            for (auto& callback : propertyRcbs) {
              propertyResolvers.push_back(pythonResolver(callback));
            }

            const auto& selfType =
                concreteType->getJitType()->expect<ClassType>();
            const auto& prefix = selfType->name().value();
            const auto self = ModuleSelf(std::move(concreteType));
            auto cu = selfType->compilation_unit();
            cu->define(
                prefix,
                properties,
                propertyResolvers,
                methodDefs,
                methodResolvers,
                &self);
            // Stitch in default arguments for each Def if provided
            auto defaults_it = defaults.begin();
            auto defs_it = methodDefs.begin();
            while (defs_it != methodDefs.end()) {
              const auto method_name =
                  QualifiedName(prefix, (*defs_it).name().name());
              auto& method = cu->get_function(method_name);
              method.setSchema(getSchemaWithNameAndDefaults(
                  defs_it->range(),
                  method.getSchema(),
                  at::nullopt,
                  *defaults_it));
              ++defs_it;
              ++defaults_it;
            }
          })
      .def(
          "_create_hooks",
          [](std::shared_ptr<ConcreteModuleType> concreteType,
             const std::vector<Def>& hookDefs,
             const std::vector<ResolutionCallback>& hookRcbs,
             const std::vector<Def>& preHookDefs,
             const std::vector<ResolutionCallback>& preHookRcbs) {
            TORCH_INTERNAL_ASSERT(hookDefs.size() == hookRcbs.size());
            TORCH_INTERNAL_ASSERT(preHookDefs.size() == preHookRcbs.size());

            std::vector<ResolverPtr> hookResolvers, preHookResolvers;

            hookResolvers.reserve(hookRcbs.size());
            for (auto& callback : hookRcbs) {
              hookResolvers.push_back(pythonResolver(callback));
            }

            preHookResolvers.reserve(preHookRcbs.size());
            for (auto& callback : preHookRcbs) {
              preHookResolvers.push_back(pythonResolver(callback));
            }

            const auto& selfType =
                concreteType->getJitType()->expect<ClassType>();
            const auto& prefix = selfType->name().value();
            const auto self = ModuleSelf(std::move(concreteType));
            auto cu = selfType->compilation_unit();
            cu->define_hooks(
                prefix,
                hookDefs,
                hookResolvers,
                preHookDefs,
                preHookResolvers,
                &self);
          });

  m.def(
      "_resolve_type",
      [](const std::string& name,
         const SourceRange& range,
         const ResolutionCallback& rcb) {
        return pythonResolver(rcb)->resolveType(name, range);
      });
  m.def(
      "_resolve_type_from_object",
      [](const py::object& obj,
         const SourceRange& range,
         const ResolutionCallback& rcb) {
        return pythonResolver(rcb)->resolveTypeFromObject(obj, range);
      });

  m.def(
      "_run_emit_module_hook", [](const Module& m) { didFinishEmitModule(m); });

  // NOLINTNEXTLINE(bugprone-unused-raii)
  py::class_<logging::LoggerBase, std::shared_ptr<logging::LoggerBase>>(
      m, "LoggerBase");
  py::enum_<logging::LockingLogger::AggregationType>(m, "AggregationType")
      .value("SUM", logging::LockingLogger::AggregationType::SUM)
      .value("AVG", logging::LockingLogger::AggregationType::AVG)
      .export_values();
  py::class_<
      logging::LockingLogger,
      logging::LoggerBase,
      std::shared_ptr<logging::LockingLogger>>(m, "LockingLogger")
      .def(py::init<>())
      .def("set_aggregation_type", &logging::LockingLogger::setAggregationType)
      .def("get_counter_val", &logging::LockingLogger::getCounterValue);
  py::class_<
      logging::NoopLogger,
      logging::LoggerBase,
      std::shared_ptr<logging::NoopLogger>>(m, "NoopLogger")
      .def(py::init<>());
  m.def(
      "_check_onnx_proto",
      [](const std::string& proto_string) { check_onnx_proto(proto_string); },
      py::arg("proto_string"));
  m.def("_jit_is_script_object", [](const py::object& obj) {
    return py::isinstance<Object>(obj);
  });

  initScriptDictBindings(module);
  initScriptListBindings(module);
}
} // namespace jit
} // namespace torch<|MERGE_RESOLUTION|>--- conflicted
+++ resolved
@@ -13,11 +13,8 @@
 #include <torch/csrc/jit/mobile/import.h>
 #include <torch/csrc/jit/mobile/model_compatibility.h>
 #include <torch/csrc/jit/mobile/module.h>
-<<<<<<< HEAD
 #include <torch/csrc/jit/operator_upgraders/upgraders.h>
-=======
 #include <torch/csrc/jit/operator_upgraders/version_map.h>
->>>>>>> 29b30d99
 #include <torch/csrc/jit/python/module_python.h>
 #include <torch/csrc/jit/python/python_ivalue.h>
 #include <torch/csrc/jit/python/python_sugared_value.h>
@@ -1732,17 +1729,15 @@
     return Decl(p.parseTypeComment());
   });
 
-  m.def("populate_upgraders_map", [](std::unordered_map<std::string, std::string> content) {
-    populate_upgraders_map(content);
-  });
-
-  m.def("get_upgraders_map_size", []() {
-    return get_upgraders_map_size();
-  });
-
-  m.def("dump_upgraders_map", []() {
-    return dump_upgraders_map();
-  });
+  m.def(
+      "_populate_upgraders_map",
+      [](std::unordered_map<std::string, std::string> content) {
+        populate_upgraders_map(content);
+      });
+
+  m.def("_get_upgraders_map_size", []() { return get_upgraders_map_size(); });
+
+  m.def("_dump_upgraders_map", []() { return dump_upgraders_map(); });
 
   m.def("merge_type_from_type_comment", &mergeTypesFromTypeComment);
   m.def("_get_operator_version_map", &get_operator_version_map);
