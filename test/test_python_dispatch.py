# Owner(s): ["module: __torch_dispatch__"]

import tempfile
import torch
from copy import deepcopy
from torch.testing._internal.common_utils import TestCase, run_tests
from torch.testing._internal.logging_tensor import LoggingTensor, log_input, capture_logs, no_dispatch
from torch.utils._pytree import tree_map
from torch.utils._python_dispatch import enable_python_mode

import logging

class TestPythonDispatch(TestCase):
    def test_basic(self) -> None:
        with capture_logs() as logs:
            x = LoggingTensor(torch.tensor([3.0]), requires_grad=True)
            log_input("x", x)
            y = x * x
            saved_x = y.grad_fn._saved_self
            grad_y = LoggingTensor(torch.tensor([1.0]))
            log_input("grad_y", grad_y)
            g, = torch.autograd.grad((y,), (x,), (grad_y,))

        self.assertEqual(g.elem, torch.tensor([6.0]))
        with torch.no_grad():
            self.assertEqual(saved_x, x)
            self.assertEqual(saved_x._version, x._version)
            x.add_(2)
            self.assertEqual(saved_x, x)
            # TODO: figure out why broken
            # self.assertEqual(saved_x._version, x._version)
        self.assertExpectedInline('\n'.join(logs), '''\
$0 = input('x')
$1 = torch._ops.aten.mul.Tensor($0, $0)
$2 = input('grad_y')
$3 = torch._ops.aten.mul.Tensor($2, $0)
$4 = torch._ops.aten.mul.Tensor($2, $0)
$5 = torch._ops.aten.add.Tensor($4, $3)''')

    def test_out(self) -> None:
        with capture_logs() as logs:
            x = LoggingTensor(torch.ones(1))
            y = LoggingTensor(torch.zeros(1))
            log_input("x", x)
            log_input("y", y)
            torch.abs(x, out=y)

        self.assertEqual(y.elem, torch.ones(1))
        # TODO: arguably this shouldn't pass and we should complain
        # that out isn't a kwarg
        self.assertExpectedInline('\n'.join(logs), '''\
$0 = input('x')
$1 = input('y')
$2 = torch._ops.aten.abs.out($0, out=$1)''')


    def test_kwarg_only(self) -> None:
        with capture_logs() as logs:
            x = LoggingTensor(torch.ones(1))
            y = LoggingTensor(torch.ones(1, 1))
            z = LoggingTensor(torch.ones(1))
            log_input("x", x)
            log_input("y", y)
            log_input("z", z)
            torch.addmv(x, y, z)
            torch.addmv(x, y, z, beta=1)
            torch.addmv(x, y, z, beta=2)
            torch.addmv(x, y, z, alpha=2)
            torch.addmv(x, y, z, beta=2, alpha=2)

        # The expectation is that beta/alpha don't show up when they're
        # defaulted.  This is even if the user explicitly specified it.
        self.assertExpectedInline('\n'.join(logs), '''\
$0 = input('x')
$1 = input('y')
$2 = input('z')
$3 = torch._ops.aten.addmv.default($0, $1, $2)
$4 = torch._ops.aten.addmv.default($0, $1, $2)
$5 = torch._ops.aten.addmv.default($0, $1, $2, beta=2)
$6 = torch._ops.aten.addmv.default($0, $1, $2, alpha=2)
$7 = torch._ops.aten.addmv.default($0, $1, $2, beta=2, alpha=2)''')

    def test_kwarg_only_and_positional_default(self) -> None:
        with capture_logs() as logs:
            x = LoggingTensor(torch.ones(1))
            y = LoggingTensor(torch.ones(1))
            log_input("x", x)
            log_input("y", y)
            torch.ops.aten.kl_div(x, y)
            torch.ops.aten.kl_div(x, y, 2)
            torch.ops.aten.kl_div(x, y, log_target=True)
            torch.ops.aten.kl_div(x, y, 2, log_target=True)

        # What we are testing here is that we omit reduction
        # if it is defaulted, even if a kwarg is set
        self.assertExpectedInline('\n'.join(logs), '''\
$0 = input('x')
$1 = input('y')
$2 = torch._ops.aten.kl_div.default($0, $1)
$3 = torch._ops.aten.kl_div.default($0, $1, 2)
$4 = torch._ops.aten.kl_div.default($0, $1, log_target=True)
$5 = torch._ops.aten.kl_div.default($0, $1, 2, log_target=True)''')

    def test_produce_real_type(self) -> None:
        with capture_logs() as logs:
            x = LoggingTensor(torch.ones(2, 2))
            log_input("x", x)
            x.to(dtype=torch.double)  # non-optional dtype
            torch.cumprod(x, 0, dtype=torch.double)  # optional dtype
            x[:, 1].contiguous(memory_format=torch.contiguous_format)  # optional memory format
            # There doesn't appear to be any layout signatures which are
            # triggerable using tensor subclasses (need to use a mode)

        self.assertExpectedInline('\n'.join(logs), '''\
$0 = input('x')
$1 = torch._ops.aten._to_copy.default($0, dtype=torch.float64)
$2 = torch._ops.aten.cumprod.default($0, 0, dtype=torch.float64)
$3 = torch._ops.aten.slice.Tensor($0, 0, 0, 9223372036854775807)
$4 = torch._ops.aten.select.int($3, 1, 1)
$5 = torch._ops.aten.clone.default($4, memory_format=torch.contiguous_format)''')

    def test_list_ret(self) -> None:
        # test all sequence types are permissible returns
        for list_type in (list, tuple):
            class A(torch._C._TensorBase):
                @staticmethod
                def __new__(cls, elem):
                    return torch.Tensor._make_subclass(cls, elem, elem.requires_grad)

                @classmethod
                def __torch_dispatch__(cls, func, types, args=(), kwargs=None):
                    if func.overloadpacket == torch.ops.aten.split:
                        with no_dispatch():
                            return list_type(torch.split(*args))
                    else:
                        raise AssertionError(f"unrecognized func: {func}")

            self.assertEqual(
                torch.split(A(torch.tensor([0, 1])), 2),
                torch.split(torch.tensor([0, 1]), 2)
            )

    def test_invalid_ret(self) -> None:
        # test invalid return gets reasonable error message
        class A(torch._C._TensorBase):
            @staticmethod
            def __new__(cls, elem):
                return torch.Tensor._make_subclass(cls, elem, elem.requires_grad)

            @classmethod
            def __torch_dispatch__(cls, func, types, args=(), kwargs=None):
                return "arf"

        # Wobbles depending on NDEBUG mode of pybind11
        self.assertRaisesRegex(
            RuntimeError, "Unable to cast", lambda: A(torch.zeros(1)).neg(),
        )
        self.assertRaisesRegexp(
            RuntimeError, "Unable to cast", lambda: A(torch.zeros(1)).detach(),
        )

    def test_detach_appears_twice_when_called_once(self) -> None:
        with capture_logs() as logs:
            x = LoggingTensor(torch.tensor([3.0]), requires_grad=True)
            log_input("x", x)
            x.detach()
        # FIXME: We actually want this to emit a single detach. However,
        # it currently emits two, for reasons unclear to us. Leaving
        # this test here to make sure we don't regress even further (it
        # would be bad if calling .detach() once emits 3+ detaches).
        self.assertExpectedInline('\n'.join(logs), '''\
$0 = input('x')
$1 = torch._ops.aten.detach.default($0)
$2 = torch._ops.aten.detach.default($1)''')

    def test_metadata_change_not_allowed(self) -> None:
        x = LoggingTensor(torch.ones(1))
        y = x.data
        self.assertIsInstance(y, LoggingTensor)
        self.assertRaises(RuntimeError, lambda: y.resize_(4))

    def test_storage(self) -> None:
        # For now, just make sure it doesn't crash.  Ideally, we should
        # return some virtual storage that is safe to work with
        x = LoggingTensor(torch.ones(1))
        self.assertRaises(RuntimeError, lambda: x.storage())

    def test_make_wrapper_subclass_noalloc(self) -> None:
        # This is ludicrously big (8TB) and this should pass because wrapper
        # subclasses don't allocate
        torch.Tensor._make_wrapper_subclass(LoggingTensor, (1000000000000,))

    def test_version(self) -> None:
        x = LoggingTensor(torch.ones(1))
        prev_vc = x._version
        x.detach().add_(2)
        cur_vc = x._version
        self.assertNotEqual(prev_vc, cur_vc)
        x.data.add_(2)
        self.assertEqual(cur_vc, x._version)

    def test_subclass_priority(self) -> None:
        class ErrorA(RuntimeError):
            pass

        class ErrorB(RuntimeError):
            pass

        # The big tests for code coverage are test_precedence_semantics in
        # test_overrides.py; this is just to make sure it is wired up at all
        # correctly for __torch_dispatch__
        class A(torch.Tensor):
            @staticmethod
            def __new__(cls, elem):
                return torch.Tensor._make_subclass(cls, elem, elem.requires_grad)

            @classmethod
            def __torch_dispatch__(cls, func, types, args=(), kwargs=None):
                raise ErrorA

        class B(A):
            @staticmethod
            def __new__(cls, elem):
                return torch.Tensor._make_subclass(cls, elem, elem.requires_grad)

            @classmethod
            def __torch_dispatch__(cls, func, types, args=(), kwargs=None):
                raise ErrorB

        self.assertRaises(ErrorA, lambda: torch.add(A(torch.empty(1)), A(torch.empty(1))))
        self.assertRaises(ErrorB, lambda: torch.add(A(torch.empty(1)), B(torch.empty(1))))
        self.assertRaises(ErrorB, lambda: torch.add(B(torch.empty(1)), A(torch.empty(1))))
        self.assertRaises(ErrorB, lambda: torch.add(B(torch.empty(1)), B(torch.empty(1))))

    def test_format(self) -> None:
        x = LoggingTensor(torch.ones(1))
        s1 = str(x)
        s2 = repr(x)
        s3 = f"{x}"
        self.assertExpectedInline(s1, """LoggingTensor(tensor([1.]))""")
        self.assertEqual(s1, s2)
        self.assertEqual(s1, s3)

    def test_custom_autograd(self) -> None:
        escape = [None]

        class Square(torch.autograd.Function):
            @staticmethod
            def forward(ctx, x):
                y = x ** 2
                ctx.save_for_backward(x)
                return y

            @staticmethod
            def backward(ctx, grad_output):
                assert isinstance(grad_output, LoggingTensor)
                x, = ctx.saved_tensors
                assert isinstance(x, LoggingTensor)
                escape[0] = x
                return grad_output * 2 * x

        with capture_logs() as logs:
            x = LoggingTensor(torch.ones(1), requires_grad=True)
            log_input("x", x)
            x.grad = LoggingTensor(torch.zeros(1))
            log_input("x.grad", x.grad)
            y = Square.apply(x)
            grad_output = LoggingTensor(torch.ones(1))
            log_input("grad_output", grad_output)
            y.backward(grad_output)

        with torch.no_grad():
            self.assertEqual(escape[0], x)
            self.assertEqual(escape[0]._version, x._version)
            # TODO: figure out why x.requires_grad = False doesn't
            # trigger an error for LoggingTensor
            x.add_(2)
            self.assertEqual(escape[0], x)
            # TODO: figure out why this is broken
            # self.assertEqual(escape[0]._version, x._version)

        self.assertExpectedInline('\n'.join(logs), '''\
$0 = input('x')
$1 = input('x.grad')
$2 = torch._ops.aten.pow.Tensor_Scalar($0, 2)
$3 = input('grad_output')
$4 = torch._ops.aten.mul.Tensor($3, tensor(2))
$5 = torch._ops.aten.mul.Tensor($4, $0)
$6 = torch._ops.aten.add_.Tensor($1, $5)''')

    def test_subclass_creation(self):
        # Make sure these statements runs without error
        # In particular checking that when internal detach returns
        # subclasses, these are cleanly overwritten.
        class Foo(torch.Tensor):
            pass

        err_msg = "subclass Foo but.*already associated to a python object of type LoggingTensor"
        with self.assertRaisesRegex(RuntimeError, err_msg):
            a = torch.Tensor._make_subclass(Foo, LoggingTensor(torch.rand(2)))
        with self.assertRaisesRegex(RuntimeError, err_msg):
            b = LoggingTensor(torch.rand(2)).as_subclass(Foo)
        with self.assertRaisesRegex(RuntimeError, err_msg):
            Foo(LoggingTensor(torch.rand(2)))

        with self.assertRaisesRegex(TypeError, "Foo must define __torch_dispatch__"):
            torch.Tensor._make_wrapper_subclass(Foo, (2, 2))

    def test_new_ones(self) -> None:
        class MyTensor(torch.Tensor):
            __torch_function__ = torch._C._disabled_torch_function_impl

            @classmethod
            def __torch_dispatch__(cls, func, types, args=(), kwargs=None):
                return MyTensor(3)

        self.assertEqual(type(MyTensor(2).new_ones(3)), MyTensor)

    def test_like(self) -> None:
        class MyTensor(torch.Tensor):
            __torch_function__ = torch._C._disabled_torch_function_impl

            @classmethod
            def __torch_dispatch__(cls, func, types, args=(), kwargs=None):
                return MyTensor(3)

        for f in ["empty", "ones", "rand", "randn", "zeros"]:
            f_name = f + "_like"
            self.assertEqual(type(getattr(torch, f_name)(MyTensor(2))), MyTensor)

        self.assertEqual(type(torch.full_like(MyTensor(2), 1.)), MyTensor)
        self.assertEqual(type(torch.randint_like(MyTensor(2), high=3)), MyTensor)

    def test_make_wrapper_subclass_propagates_metadata(self) -> None:
        class WrapperTensor(torch.Tensor):
            elem: torch.Tensor

            __slots__ = ['elem']

            @staticmethod
            def __new__(cls, elem, *args, **kwargs):
                r = torch.Tensor._make_wrapper_subclass(  # type: ignore[attr-defined]
                    cls, elem.size(),
                    dtype=elem.dtype, layout=elem.layout,
                    device=elem.device, requires_grad=elem.requires_grad,
                    strides=elem.stride(), storage_offset=elem.storage_offset())
                r.elem = elem
                return r

            @classmethod
            def __torch_dispatch__(cls, func, types, args=(), kwargs=None):
                raise RuntimeError("NYI")

        # non-contiguous strides, non-zero storage offset
        x = torch.randn(4, 6).t().diagonal(offset=2)
        y = WrapperTensor(x)
        self.assertEqual(y.size(), x.size())
        self.assertEqual(y.stride(), x.stride())
        self.assertEqual(y.storage_offset(), x.storage_offset())

    def test_wrapper_subclass_serializes(self) -> None:
        with tempfile.TemporaryFile() as f:
            x = LoggingTensor(torch.randn(3))
            torch.save(x, f)
            f.seek(0)
            x_loaded = torch.load(f)
            self.assertTrue(type(x_loaded) is type(x))
            self.assertEqual(x.elem, x_loaded.elem)
            self.assertFalse(x is x_loaded)

    def test_deepcopy_wrapper_subclass(self) -> None:
        x = LoggingTensor(torch.randn(3))
        x_copy = deepcopy(x)
        self.assertTrue(type(x_copy) is type(x))
        self.assertEqual(x.elem, x_copy.elem)
        self.assertFalse(x is x_copy)

    def test_deepcopy_wrapper_subclass_with_clone_returning_different_type(self) -> None:

        class MyWrapperTensor(torch.Tensor):
            elem: torch.Tensor

            __slots__ = ['elem']

            @staticmethod
            def __new__(cls, elem, *args, **kwargs):
                r = torch.Tensor._make_wrapper_subclass(  # type: ignore[attr-defined]
                    cls, elem.size(),
                    dtype=elem.dtype, layout=elem.layout,
                    device=elem.device, requires_grad=elem.requires_grad,
                    strides=elem.stride(), storage_offset=elem.storage_offset())
                r.elem = elem
                return r

            @classmethod
            def __torch_dispatch__(cls, func, types, args=(), kwargs=None):
                if func.overloadpacket.__name__ == "clone":
                    # Return a plain tensor from clone().
                    return args[0].elem.clone()
                raise RuntimeError("NYI")

            # NB: The default Tensor.__torch_function__ implementation called for deepcopy
            # disables __torch_function__ by the time we get to clone(), so there is no need to
            # explicitly disable __torch_function__ for this subclass.

        x = MyWrapperTensor(torch.randn(3))
        with self.assertRaisesRegex(RuntimeError,
                                    "for which cloning returns another instance of the same subclass"):
            x_copy = deepcopy(x)

    def test_deepcopy_non_wrapper_subclass(self) -> None:

        # Ensure correct error is thrown for common error cases.
        class SubTensorError1(torch.Tensor):
            # Default implementation of new_empty() returns a plain tensor.
            pass

        class SubTensorError2(torch.Tensor):
            # new_empty() incorrectly returns a different type (i.e. a plain tensor).
            def new_empty(self, shape):
                return torch.Tensor(shape)

        for error_cls in [SubTensorError1, SubTensorError2]:
            x = error_cls(3)
            with self.assertRaisesRegex(RuntimeError,
                                        "for which that function returns another instance of the same subclass"):
                x_copy = deepcopy(x)

        # Ensure a correctly implemented new_empty() causes deepcopy() to work.
        class SubTensorSuccess(torch.Tensor):
            def new_empty(self, shape):
                return type(self)(shape)

        x = SubTensorSuccess(3)
        x_copy = deepcopy(x)
        self.assertIs(type(x_copy), type(x))

    def test_index_put_where_only_index_is_subclass(self) -> None:
        called_funcs = []

        class MyTensor(torch.Tensor):
            __torch_function__ = torch._C._disabled_torch_function_impl
            elem: torch.Tensor
            __slots__ = ['elem']

            @staticmethod
            def __new__(cls, elem, *args, **kwargs):
                r = torch.Tensor._make_wrapper_subclass(
                    cls, elem.size(),
                    dtype=elem.dtype, layout=elem.layout,
                    device=elem.device, requires_grad=elem.requires_grad
                )
                r.elem = elem
                return r

            @classmethod
            def __torch_dispatch__(cls, func, types, args=(), kwargs=None):
                called_funcs.append(func)
                return MyTensor(torch.tensor(3))

        x = torch.randn(3, 3)
        idxs = (MyTensor(torch.tensor(0)),)
        v = torch.randn(1)
        res = x.index_put_(idxs, v)
        self.assertEqual(called_funcs, [torch.ops.aten.index_put_.default])

    def test_enable_python_mode_error(self) -> None:
        with self.assertRaisesRegex(ValueError, "__torch_dispatch__"):
            with enable_python_mode(torch.Tensor):
                pass
        z = LoggingTensor(torch.empty([]))
        with self.assertRaisesRegex(ValueError, "must be the type"):
            with enable_python_mode(z):
                pass

    def test_enable_python_mode_basic(self) -> None:
        with enable_python_mode(LoggingTensor):
            z = torch.empty([])
            self.assertTrue(isinstance(z, LoggingTensor))

    def test_enable_python_mode_unrelated_tensors(self) -> None:
        x = torch.randn([])
        y = torch.randn([])
        with enable_python_mode(LoggingTensor):
            z = x + y
            self.assertTrue(isinstance(z, LoggingTensor))

    def test_enable_python_mode_subclass_priority(self) -> None:
        class ErrorA(RuntimeError):
            pass

        class ErrorB(RuntimeError):
            pass

        class A(torch.Tensor):
            @staticmethod
            def __new__(cls, elem):
                return torch.Tensor._make_subclass(cls, elem, elem.requires_grad)

            @classmethod
            def __torch_dispatch__(cls, func, types, args=(), kwargs=None):
                raise ErrorA

        class B(A):
            @staticmethod
            def __new__(cls, elem):
                return torch.Tensor._make_subclass(cls, elem, elem.requires_grad)

            @classmethod
            def __torch_dispatch__(cls, func, types, args=(), kwargs=None):
                raise ErrorB

        a = A(torch.empty(1))
        b = B(torch.empty(1))
        with self.assertRaises(ErrorA):
            a + a

        # B has precedence over A due to the subclass relationship
        with self.assertRaises(ErrorB):
            with enable_python_mode(A):
                b + b
        with self.assertRaises(ErrorB):
            with enable_python_mode(B):
                a + a
        with self.assertRaises(ErrorB):
            with enable_python_mode(B):
                a + b

    def test_enable_python_mode_respects_no_dispatch(self) -> None:
        with enable_python_mode(LoggingTensor):
            z = torch.ones([2, 3])
            self.assertTrue(isinstance(z, LoggingTensor))
            with no_dispatch():
                expected = torch.ones([2, 3])
                self.assertEqual(z.elem, expected)

    def test_nested_enable_python_mode(self) -> None:
        with self.assertRaisesRegex(RuntimeError, "has already been set"):
            with enable_python_mode(LoggingTensor):
                with enable_python_mode(LoggingTensor):
                    pass

<<<<<<< HEAD
    def test_tolist_numpy_with_python_mode(self) -> None:
=======
    def test_nesting_with_same_enable_torch_dispatch_mode(self) -> None:
        # "nested" enable_torch_dispatch_modes are allowed if they're the same mode. It's the equivalent of
        # a noop, so it will only write once to the log
        with capture_logs() as logs:
            x = LoggingTensor(torch.tensor([3.]))
            log_input("x", x)
            with enable_torch_dispatch_mode(LoggingTensor):
                with enable_torch_dispatch_mode(LoggingTensor):
                    x + x

        self.assertExpectedInline('\n'.join(logs), '''\
$0 = input('x')
$1 = torch._ops.aten.add.Tensor($0, $0)''')

    def test_enable_torch_dispatch_mode_ignore_preexisting(self):
        class A(torch.Tensor):
            @staticmethod
            def __new__(cls, elem):
                return torch.Tensor._make_subclass(cls, elem, elem.requires_grad)

            @classmethod
            def __torch_dispatch__(cls, func, types, args=(), kwargs=None):
                return cls(torch.zeros(()))

        class B(A):
            pass

        with enable_torch_dispatch_mode(A):
            with enable_torch_dispatch_mode(B, ignore_preexisting=True):
                self.assertTrue(isinstance(torch.zeros(()), B))

    def test_enable_torch_dispatch_mode_replace(self):
        class A(torch.Tensor):
            @staticmethod
            def __new__(cls, elem):
                return torch.Tensor._make_subclass(cls, elem, elem.requires_grad)

            @classmethod
            def __torch_dispatch__(cls, func, types, args=(), kwargs=None):
                return cls(torch.zeros(()))

        class B(A):
            pass

        with enable_torch_dispatch_mode(A):
            with enable_torch_dispatch_mode(B, replace=A):
                self.assertTrue(isinstance(torch.zeros(()), B))

    def test_exception_handling(self):
        class A(torch.Tensor):
            @staticmethod
            def __new__(cls, elem):
                return torch.Tensor._make_subclass(cls, elem, elem.requires_grad)

            @classmethod
            def __torch_dispatch__(cls, func, types, args=(), kwargs=None):
                if func.__name__ == 'randn.default':
                    raise RuntimeError()
                return cls(torch.zeros(()))

        with enable_torch_dispatch_mode(A):
            try:
                torch.randn(())
            except RuntimeError:
                pass
            self.assertTrue(isinstance(torch.zeros(()), A))

    def test_push_torch_dispatch_mode(self) -> None:
        class ErrorA(RuntimeError):
            def __init__(self, msg=None):
                return super().__init__(msg)

        class A(TorchDispatchMode):
            def __init__(self, msg=None):
                self.msg = msg

            def __torch_dispatch__(self, func, types, args=(), kwargs=None):
                raise ErrorA(self.msg)

        x = torch.randn(3)
        with self.assertRaises(ErrorA):
            with push_torch_dispatch_mode(A):
                torch.add(x, x)

        with self.assertRaisesRegex(ErrorA, r"partial constructor"):
            with push_torch_dispatch_mode(partial(A, "partial constructor")):
                x + x

    def test_torch_dispatch_mode_stack(self) -> None:
        logs = []

        class Logger(TorchDispatchMode):
            def __init__(self, name):
                self.name = name

            def __torch_dispatch__(self, func, types, args=(), kwargs=None):
                if kwargs is None:
                    kwargs = {}
                logs.append(self.name)
                return func(*args, **kwargs)

        x = torch.randn(1)
        with Logger.push("A"):
            with Logger.push("B"):
                x + x
        self.assertEqual(logs, ["B", "A"])

    def test_push_mode_instance_errors(self):
        class A(TorchDispatchMode):
            pass
        with self.assertRaisesRegex(ValueError, 'instance of TorchDispatchMode'):
            with push_torch_dispatch_mode(A(inner=None)):
                pass

    def test_push_mode_returns_unrelated(self):
        with self.assertRaisesRegex(ValueError, 'return a TorchDispatchMode'):
            with push_torch_dispatch_mode(lambda *, inner: None):
                pass

    def test_missing_inner_mode_ctor(self):
        self.assertRaisesRegex(TypeError, 'push_torch_dispatch_mode', lambda: TorchDispatchMode())

    def test_tolist_numpy_with_torch_dispatch_mode(self) -> None:
>>>>>>> 4a57321a
        x = LoggingTensor(torch.tensor([2.0, 3.0]))
        with self.assertRaisesRegex(RuntimeError, "is not supported for tensor subclasses."):
            x.tolist()
        with self.assertRaisesRegex(RuntimeError, "is not supported for tensor subclasses."):
            x.numpy()
        with self.assertRaises(AssertionError):
            self.assertEqual(x, None)

    def test_enable_python_mode_subclass_autograd_device_check(self) -> None:
        class NonWrapperSubclass(torch.Tensor):
            elem: torch.Tensor

            __slots__ = ['elem']

            @staticmethod
            def __new__(cls, elem, *args, **kwargs):
                # Wrong device here!
                r = torch.Tensor._make_subclass(cls, elem.to("meta"), elem.requires_grad)
                # ...the real tensor is held as an element on the tensor.
                r.elem = elem
                return r

            @classmethod
            def __torch_dispatch__(cls, func, types, args=(), kwargs=None):
                def unwrap(e):
                    return e.elem if isinstance(e, NonWrapperSubclass) else e

                def wrap(e):
                    return NonWrapperSubclass(e) if isinstance(e, torch.Tensor) else e

                # no_dispatch is only needed if you use enable_python_mode.
                # It prevents infinite recursion.
                with no_dispatch():
                    rs = tree_map(wrap, func(*tree_map(unwrap, args), **tree_map(unwrap, kwargs)))
                logging.getLogger("NonWrapperSubclass").info(f"{func.__module__}.{func.__name__}", args, kwargs, rs)
                return rs

        x = NonWrapperSubclass(torch.tensor([3.0, 4.0], requires_grad=True))
        y = torch.randn(2, requires_grad=True)
        z = x * y
        self.assertIsInstance(z, NonWrapperSubclass)
        z.sum().backward(torch.tensor(1))
        self.assertEqual(x.grad, y)
        self.assertEqual(y.grad, x)

    def test_none_wrapping(self):
        # A Tensor subclass that returns None when doing add
        # See LoggingTensor above for more details on the subclass
        class SubclassWithNone(torch.Tensor):
            @staticmethod
            def __new__(cls, elem, *args, **kwargs):
                r = torch.Tensor._make_wrapper_subclass(
                    cls, elem.size(),
                    dtype=elem.dtype, layout=elem.layout,
                    device=elem.device, requires_grad=elem.requires_grad
                )
                r.elem = elem
                return r

            @classmethod
            def __torch_dispatch__(cls, func, types, args=(), kwargs=None):
                def unwrap(e):
                    return e.elem if isinstance(e, SubclassWithNone) else e

                def wrap(e):
                    return SubclassWithNone(e) if isinstance(e, torch.Tensor) else e

                # no_dispatch is only needed if you use enable_python_mode.
                # It prevents infinite recursion.
                with no_dispatch():
                    rs = tree_map(wrap, func(*tree_map(unwrap, args), **tree_map(unwrap, kwargs)))
                if func.overloadpacket.__name__ == "add":
                    return None
                else:
                    return rs

        x = SubclassWithNone(torch.rand(2))
        # Make sure both run without error
        self.assertIsInstance(x * 2, SubclassWithNone)
        self.assertIsNone(x + 2)

        x.requires_grad_()
        out = x.acos().sum()

        # The backward of acos does add then rsqrt so here we make sure that the
        # undefined Tensor generated by the user code is nicely handled.
        # If acos formula changes in the future, this can be replaced by any other
        # function that does add then something in the backward in a composite way
        with self.assertRaisesRegex(RuntimeError, "but got None"):
            out.backward()

    def test_storage_can_be_converted_to_python_object(self):
        with enable_python_mode(LoggingTensor):
            s = torch.Storage()
            z = LoggingTensor(torch.empty([]))
            z.set_(s)

    def test_autograd_in_attr(self):
        # We want the wrapped Tensor to require gradients!
        true_t = torch.rand(2, requires_grad=True)
        t = LoggingTensor(true_t)

        out = t + 2

        self.assertFalse(out.requires_grad)
        self.assertIsNone(out.grad_fn)

        self.assertTrue(out.elem.requires_grad)
        self.assertIsNotNone(out.elem.grad_fn)

        with self.assertRaisesRegex(RuntimeError, "does not require grad"):
            out.sum().backward()

        out.elem.sum().backward()

        self.assertIsNone(t.grad)
        self.assertIsNotNone(t.elem.grad)

    def test_dispatch_super_call(self):
        called = []

        class SubTensor(torch.Tensor):
            @staticmethod
            def __new__(cls, elem):
                return torch.Tensor._make_subclass(cls, elem)

            __torch_function__ = torch._C._disabled_torch_function_impl

            @classmethod
            def __torch_dispatch__(cls, func, types, args=(), kwargs=None):
                called.append(func)
                return super().__torch_dispatch__(func, types, args, kwargs)

        x = torch.randn(2)
        y = torch.randn(2)
        self.assertEqual(SubTensor(x) + SubTensor(y), x + y)
        self.assertEqual(called, [torch.ops.aten.add.Tensor])

    def test_dispatch_super_call_list_arg(self):
        called = []

        class SubTensorWithListArg(torch.Tensor):
            @staticmethod
            def __new__(cls, elem):
                return torch.Tensor._make_subclass(cls, elem)

            __torch_function__ = torch._C._disabled_torch_function_impl

            @classmethod
            def __torch_dispatch__(cls, func, types, args=(), kwargs=None):
                called.append(func)
                return super().__torch_dispatch__(func, types, list(args), kwargs)

        x = torch.randn(2)
        self.assertEqual(SubTensorWithListArg(x).neg(), x.neg())
        self.assertEqual(called, [torch.ops.aten.neg.default])

    def test_dispatch_super_dont_autograd(self):
        called = []

        class SubTensor(torch.Tensor):
            @staticmethod
            def __new__(cls, elem):
                return torch.Tensor._make_subclass(cls, elem, elem.requires_grad)

            __torch_function__ = torch._C._disabled_torch_function_impl

            @classmethod
            def __torch_dispatch__(cls, func, types, args=(), kwargs=None):
                called.append(func)
                # This argument still requires grad because it was passed
                # through directly...
                self.assertTrue(args[0].requires_grad)
                r = super().__torch_dispatch__(func, types, args, kwargs)
                # But the output better not require grad, because that means
                # you did autograd again in torch dispatch (oops)
                self.assertFalse(r.requires_grad)
                return r

        x = SubTensor(torch.randn(2, requires_grad=True))
        x.neg()
        self.assertEqual(called, [torch.ops.aten.neg.default])

    def test_set_data(self):
        called = 0

        class SubTensor(torch.Tensor):
            __torch_function__ = torch._C._disabled_torch_function_impl

            @classmethod
            def __torch_dispatch__(cls, func, types, args=(), kwargs=None):
                nonlocal called
                called += 1
                return super().__torch_dispatch__(func, types, args, kwargs)

        x = SubTensor(torch.empty(2))
        x.data
        self.assertEqual(called, 1)
        x.data = torch.empty(2)
        self.assertEqual(called, 1)
        x.data
        self.assertEqual(called, 2)
        self.assertIs(type(x), SubTensor)
        x.set_(torch.empty(2))
        self.assertEqual(called, 3)
        x.data
        self.assertEqual(called, 4)
        self.assertIs(type(x), SubTensor)

    def test_construct_int_tensor(self):
        class SubTensor(torch.Tensor):
            pass
        # should not fail
        SubTensor(torch.zeros(2, dtype=torch.int))

    def test_multiple_ops_subclass(self):
        # This is a Direct Subclass, don't do that!
        class MySubclass(torch.Tensor):
            @staticmethod
            def __new__(cls, elem):
                r = torch.Tensor._make_subclass(cls, elem)
                return r

            __torch_function__ = torch._C._disabled_torch_function_impl

            @classmethod
            def __torch_dispatch__(cls, func, types, args=(), kwargs=None):
                with no_dispatch():
                    return func(*args, **kwargs)

        x = MySubclass(torch.rand(2, 2, dtype=torch.complex64))
        y = x.conj()
        # Details of the bug that this tests for:
        # Here, y dispatch keys are: {PythonTLSSnapshot, AutogradCPU, Conjugate, Python, CPU}
        # There are a few calls to the dispatcher that are going to happen here:
        #  - call_exp: User calling exp on y
        #    - PythonTLSSnapshot: records the TLS on entry and redispatch
        #    - AutogradCPU: no input requires grad, so does nothing and redispatch
        #    - Conjugate: no special implementation for exp: use the fallback that
        #                 first clone the Tensor (to materialize the conj) then redispatch
        #      - call_clone: conjugate fallback calling clone on y
        #        - PythonTLSSnapshot: records the TLS on entry and redispatch
        #        - (AutogradCPU: skipped as autograd added itself to the exclude set above)
        #        - Conjugate: special implementation for clone: just skip this key
        #        - Python: Reset the TLS based on the snapshot above and call the user implementation (this
        #                  actually calls into the dispatcher again but since we disable both our keys
        #                  before, not detailed here)
        #        - exit Python: restore the TLS and exit
        #        - exit Conjugate: nothing was inplace so just exit
        #        - exit PythonTLSSnapshot: done with this call, reset the saved TLS to empty
        #    - Python: Reset the TLS again based on the snapshot. <- this used to fail
        #    - More steps....
        y.exp()

    def test_is_contiguous_slow_path(self):
        data = torch.randn(3, 3)
        contiguous_data = data.clone()
        not_contiguous_data = torch.as_strided(data.clone(), (2, 2), (1, 2))

        def subclass_helper(cls, data, use_wrapper_subclass):
            if use_wrapper_subclass:
                kwargs = {}
                kwargs["device"] = data.device
                kwargs["dtype"] = data.dtype
                kwargs["layout"] = data.layout
                kwargs["requires_grad"] = True
                kwargs['dispatch_strides'] = True
                return torch.Tensor._make_wrapper_subclass(cls, data.size(), **kwargs)  # type: ignore[attr-defined]
            else:
                return torch.Tensor._make_subclass(cls, data, True, dispatch_strides=True)

        for use_wrapper_subclass in [True, False]:
            class ExampleTensor1(torch.Tensor):
                @staticmethod
                def __new__(cls, data, wrapper):
                    return subclass_helper(cls, data, wrapper)

                @classmethod
                def __torch_dispatch__(cls, func, types, args, kwargs):
                    return NotImplemented

            class ExampleTensor2(torch.Tensor):
                @staticmethod
                def __new__(cls, data, wrapper):
                    return subclass_helper(cls, data, wrapper)

                @classmethod
                def __torch_dispatch__(cls, func, types, args, kwargs):
                    if func.overloadpacket == torch.ops.aten.is_contiguous:
                        return contiguous_data.is_contiguous()
                    return NotImplemented

            class ExampleTensor3(torch.Tensor):
                @staticmethod
                def __new__(cls, data, wrapper):
                    return subclass_helper(cls, data, wrapper)

                @classmethod
                def __torch_dispatch__(cls, func, types, args, kwargs):
                    if func.overloadpacket == torch.ops.aten.is_contiguous:
                        return not_contiguous_data.is_contiguous()
                    return NotImplemented


            err_msg = "no implementation found for 'torch.ops.aten.is_contiguous'"
            e = ExampleTensor1(torch.randn(3, 3), use_wrapper_subclass)
            with self.assertRaisesRegex(TypeError, err_msg):
                e.is_contiguous()
            with self.assertRaisesRegex(TypeError, err_msg):
                e.contiguous()

            e = ExampleTensor2(torch.randn(3, 3), use_wrapper_subclass)
            self.assertEqual(e.is_contiguous(), True)
            e.contiguous()  # this will just return the original TensorImpl since is_contiguous = True

            err_msg = "no implementation found for"
            e = ExampleTensor3(torch.randn(3, 3), use_wrapper_subclass)
            self.assertEqual(e.is_contiguous(), False)
            with self.assertRaisesRegex(TypeError, err_msg):
                e.contiguous()


if __name__ == '__main__':
    run_tests()<|MERGE_RESOLUTION|>--- conflicted
+++ resolved
@@ -3,12 +3,249 @@
 import tempfile
 import torch
 from copy import deepcopy
-from torch.testing._internal.common_utils import TestCase, run_tests
-from torch.testing._internal.logging_tensor import LoggingTensor, log_input, capture_logs, no_dispatch
+from torch.library import Library
+from torch.cuda.jiterator import _create_jit_fn
+from torch.testing._internal.common_utils import TestCase, run_tests, TEST_WITH_ROCM
+from torch.testing._internal.logging_tensor import LoggingTensor, LoggingTensorReentrant, LoggingTensorMode, \
+    log_input, capture_logs, no_dispatch
 from torch.utils._pytree import tree_map
-from torch.utils._python_dispatch import enable_python_mode
+from torch.utils._python_dispatch import enable_torch_dispatch_mode, push_torch_dispatch_mode, TorchDispatchMode
 
 import logging
+from functools import partial
+
+class TestPythonRegistration(TestCase):
+    def test_override_aten_ops_with_multiple_libraries(self) -> None:
+        x = torch.tensor([1, 2])
+        my_lib1 = Library("aten", "IMPL")
+        my_lib2 = Library("aten", "IMPL")
+
+        # Example 1
+        def my_neg(*args, **kwargs):
+            return args[0]._neg_view()
+
+        # Now we are secretly making the operator a view op so autograd needs to know how
+        # to handle it
+        my_lib1.impl('neg', my_neg, "AutogradCPU")
+
+        self.assertTrue(torch.neg(x).is_neg())
+
+        # RuntimeError: impl("aten::neg", ...):
+        # Explicitly provided namespace (aten) in operator name does not match ...
+        with self.assertRaisesRegex(RuntimeError, "operator name does not match namespace"):
+            my_lib3 = Library("foo", "IMPL")
+            my_lib3.impl(torch.ops.aten.neg.default, my_neg, "AutogradCPU")
+            del my_lib3
+
+        # Example 2
+        def my_mul(*args, **kwargs):
+            return torch.zeros_like(args[0])
+
+        # torch.ops.aten.mul.Tensor
+        my_lib2.impl("aten::mul.Tensor", my_mul, "ZeroTensor")
+
+        y = torch._efficientzerotensor(2)
+        self.assertFalse(torch.mul(x, y)._is_zerotensor())
+
+        # Assert that a user can't override the behavior of a (ns, op, dispatch_key)
+        # combination if someone overrided the behavior for the same before them
+        with self.assertRaisesRegex(RuntimeError, 'already a kernel registered from python'):
+            my_lib2.impl(torch.ops.aten.mul.Tensor, my_mul, "ZeroTensor")
+
+        del my_lib1
+
+        # Validate that lib2 is not affected by removing lib1
+        self.assertFalse(torch.mul(x, y)._is_zerotensor())
+
+        del my_lib2
+
+        # Validate that the old behavior is restored for neg and mul
+        self.assertFalse(torch.neg(x).is_neg())
+        self.assertTrue(torch.mul(x, y)._is_zerotensor())
+
+    def test_override_cpu_sum(self) -> None:
+        # Example 1
+        run = [False]
+
+        def my_sum(*args, **kwargs):
+            run[0] = True
+            return args[0]
+
+        my_lib1 = Library("aten", "IMPL")
+        my_lib1.impl('aten::sum', my_sum, "CPU")
+        x = torch.tensor([1, 2])
+        self.assertEqual(torch.sum(x), x)
+        self.assertTrue(run[0])
+        del my_lib1
+        # Validate that the old behavior is restored for sum
+        self.assertEqual(torch.sum(x), torch.tensor(3))
+
+    def test_override_cuda_with_jiterator(self) -> None:
+        def override_where_cuda() -> None:
+            # Example 1: Invert the behavior of where's condition input
+            not_where_code_string = '''
+            template <typename T> T inverted_where(bool cond, T a, T b){
+                return !cond ? a : b;
+            }
+            '''
+            jitted_where = _create_jit_fn(not_where_code_string)
+
+            CALLED = [False]
+
+            def inverted_where(*args, **kwargs):
+                CALLED[0] = True
+                return jitted_where(*args, **kwargs)
+
+            # overriding where's cuda kernel with Jiterator generated kernel
+            my_lib = Library("aten", "IMPL")
+            my_lib.impl('aten::where.self', inverted_where, "CUDA")
+
+            device = 'cuda'
+            cond = torch.tensor([True, True, False], device=device, dtype=torch.bool)
+            x = torch.tensor([1, 2, 3], device=device)
+            y = torch.tensor([-1, -2, -3], device=device)
+
+            self.assertEqual(torch.where(cond, x, y), torch.tensor([-1, -2, 3]))
+            self.assertTrue(CALLED[0])
+            del my_lib
+
+            # behavior restored after deregistration
+            self.assertEqual(torch.where(cond, x, y), torch.tensor([1, 2, -3]))
+
+        def override_gelu_cuda() -> None:
+            # Example 2: Use relu to approximate gelu for faster compute
+            fastest_gelu_code_string = '''
+            template <typename T> T fast_gelu(T a){
+                return a > 0 ? a : 0;
+            }
+            '''
+            jitted_gelu = _create_jit_fn(fastest_gelu_code_string)
+
+            CALLED = [False]
+
+            def fast_gelu(*args, **kwargs):
+                CALLED[0] = True
+                return jitted_gelu(*args, **kwargs)
+
+            # overriding gelu's cuda kernel with Jiterator generated relu kernel
+            my_lib = Library("aten", "IMPL")
+            my_lib.impl('aten::gelu', fast_gelu, "CUDA")
+
+            x = torch.rand([3, 3], device='cuda', dtype=torch.float)
+            self.assertEqual(torch.nn.functional.gelu(x), torch.nn.functional.relu(x))
+            self.assertTrue(CALLED[0])
+            del my_lib
+
+            # behavior restored after deregistration
+            self.assertNotEqual(torch.nn.functional.gelu(x), torch.nn.functional.relu(x))
+
+        def override_exp_cuda() -> None:
+            # Example 3: Preventing exp from exploding for float16
+            clipped_exp_code_string = '''
+            template <typename T> T clipped_exp(T a){
+                return a > T(10.0) ? T(22026.4657948) : exp(a);
+            }
+            '''
+            jitted_exp = _create_jit_fn(clipped_exp_code_string)
+
+            CALLED = [False]
+
+            def clipped_exp(*args, **kwargs):
+                CALLED[0] = True
+                return jitted_exp(*args, **kwargs)
+
+            # overriding exp's cuda kernel with clipped_exp kernel
+            my_lib = Library("aten", "IMPL")
+            my_lib.impl('aten::exp', clipped_exp, "CUDA")
+
+            x = torch.tensor([0.0, 100.0], device='cuda', dtype=torch.float16)
+            self.assertEqual(torch.exp(x), torch.tensor([1.0, 22026.4657948], dtype=torch.float16))
+            self.assertTrue(CALLED[0])
+            del my_lib
+
+            # behavior restored after deregistration
+            self.assertEqual(torch.exp(x), torch.tensor([1.0, torch.inf], dtype=torch.float16))
+
+        def override_add_cuda() -> None:
+            # Example 4: simulate a hardware bug, where the adder is always off by 1
+            buggy_add_code_string = '''
+            template <typename T> T buggy_add(T a, T b){
+                return a + b + T(1);
+            }
+            '''
+            jitted_add = _create_jit_fn(buggy_add_code_string)
+
+            CALLED = [False]
+
+            def buggy_add(*args, **kwargs):
+                CALLED[0] = True
+                return jitted_add(*args, **kwargs)
+
+            my_lib = Library("aten", "IMPL")
+            my_lib.impl('aten::add.Tensor', buggy_add, "CUDA")
+
+            x_cpu = torch.rand([3, 3], device='cpu')
+            y_cpu = torch.rand([3], device='cpu')
+
+            x_cuda = x_cpu.cuda()
+            y_cuda = y_cpu.cuda()
+
+            self.assertEqual(x_cuda + y_cuda, x_cpu + y_cpu + 1)
+            self.assertTrue(CALLED[0])
+            del my_lib
+
+            # behavior restored after deregistration
+            self.assertEqual(x_cuda + y_cuda, x_cpu + y_cpu)
+
+        if torch.cuda.is_available() and not TEST_WITH_ROCM:
+            override_where_cuda()
+            override_gelu_cuda()
+            override_exp_cuda()
+            override_add_cuda()
+
+    def test_extend_library_with_dispatch_key_arg(self):
+        def my_sum(*args, **kwargs):
+            return args[0]
+        my_lib1 = Library("aten", "IMPL", dispatch_key="CPU")
+
+        # RuntimeError: Explicitly provided dispatch key (Conjugate) is
+        # inconsistent with the dispatch key of the enclosing TORCH_LIBRARY_IMPL block
+        with self.assertRaisesRegex(RuntimeError, "inconsistent with the dispatch key"):
+            my_lib1.impl('sum', my_sum, "Conjugate")
+        my_lib1.impl('aten::sum', my_sum)
+        x = torch.tensor([1, 2])
+        self.assertEqual(torch.sum(x), x)
+        del my_lib1
+
+    def test_create_new_library(self) -> None:
+        my_lib1 = Library("foo", "DEF")
+
+        my_lib1.define("sum(Tensor self) -> Tensor")
+
+        # Example 1
+        @torch.library.impl(my_lib1, "sum", "CPU")
+        def my_sum(*args, **kwargs):
+            return args[0]
+
+        x = torch.tensor([1, 2])
+        self.assertEqual(torch.ops.foo.sum(x), x)
+
+        my_lib2 = Library("foo", "IMPL")
+
+        # Example 2
+        @torch.library.impl(my_lib2, torch.ops.foo.sum.default, "ZeroTensor")
+        def my_sum_zt(*args, **kwargs):
+            if args[0]._is_zerotensor():
+                return torch._efficientzerotensor(args[0].shape)
+            else:
+                return args[0]
+
+        y = torch._efficientzerotensor(3)
+        self.assertTrue(torch.ops.foo.sum(y)._is_zerotensor())
+        self.assertEqual(torch.ops.foo.sum(x), x)
+
+        del my_lib2
+        del my_lib1
 
 class TestPythonDispatch(TestCase):
     def test_basic(self) -> None:
@@ -284,7 +521,7 @@
 $1 = input('x.grad')
 $2 = torch._ops.aten.pow.Tensor_Scalar($0, 2)
 $3 = input('grad_output')
-$4 = torch._ops.aten.mul.Tensor($3, tensor(2))
+$4 = torch._ops.aten.mul.Tensor($3, 2)
 $5 = torch._ops.aten.mul.Tensor($4, $0)
 $6 = torch._ops.aten.add_.Tensor($1, $5)''')
 
@@ -464,28 +701,25 @@
         res = x.index_put_(idxs, v)
         self.assertEqual(called_funcs, [torch.ops.aten.index_put_.default])
 
-    def test_enable_python_mode_error(self) -> None:
-        with self.assertRaisesRegex(ValueError, "__torch_dispatch__"):
-            with enable_python_mode(torch.Tensor):
+    def test_enable_torch_dispatch_mode_error(self) -> None:
+        z = LoggingTensor(torch.empty([]))
+        with self.assertRaisesRegex(ValueError, "expected to get TorchDispatchMode, Tensor-like class, or None"):
+            with enable_torch_dispatch_mode(z):
                 pass
-        z = LoggingTensor(torch.empty([]))
-        with self.assertRaisesRegex(ValueError, "must be the type"):
-            with enable_python_mode(z):
-                pass
-
-    def test_enable_python_mode_basic(self) -> None:
-        with enable_python_mode(LoggingTensor):
+
+    def test_enable_torch_dispatch_mode_basic(self) -> None:
+        with enable_torch_dispatch_mode(LoggingTensorMode):
             z = torch.empty([])
-            self.assertTrue(isinstance(z, LoggingTensor))
-
-    def test_enable_python_mode_unrelated_tensors(self) -> None:
+            self.assertTrue(isinstance(z, LoggingTensorMode))
+
+    def test_enable_torch_dispatch_mode_unrelated_tensors(self) -> None:
         x = torch.randn([])
         y = torch.randn([])
-        with enable_python_mode(LoggingTensor):
+        with enable_torch_dispatch_mode(LoggingTensorMode):
             z = x + y
-            self.assertTrue(isinstance(z, LoggingTensor))
-
-    def test_enable_python_mode_subclass_priority(self) -> None:
+            self.assertTrue(isinstance(z, LoggingTensorMode))
+
+    def test_enable_torch_dispatch_mode_subclass_priority(self) -> None:
         class ErrorA(RuntimeError):
             pass
 
@@ -514,35 +748,50 @@
         b = B(torch.empty(1))
         with self.assertRaises(ErrorA):
             a + a
-
-        # B has precedence over A due to the subclass relationship
         with self.assertRaises(ErrorB):
-            with enable_python_mode(A):
+            a + b
+
+        # B has precedence over A due to the subclass relationship yet
+        # modes take precedence over arguments
+        with self.assertRaises(ErrorA):
+            with enable_torch_dispatch_mode(A):
                 b + b
         with self.assertRaises(ErrorB):
-            with enable_python_mode(B):
+            with enable_torch_dispatch_mode(B):
                 a + a
         with self.assertRaises(ErrorB):
-            with enable_python_mode(B):
+            with enable_torch_dispatch_mode(B):
                 a + b
 
-    def test_enable_python_mode_respects_no_dispatch(self) -> None:
-        with enable_python_mode(LoggingTensor):
+    def test_enable_torch_dispatch_mode_respects_no_dispatch(self) -> None:
+        with enable_torch_dispatch_mode(LoggingTensorMode):
             z = torch.ones([2, 3])
-            self.assertTrue(isinstance(z, LoggingTensor))
+            self.assertTrue(isinstance(z, LoggingTensorMode))
             with no_dispatch():
                 expected = torch.ones([2, 3])
                 self.assertEqual(z.elem, expected)
 
-    def test_nested_enable_python_mode(self) -> None:
-        with self.assertRaisesRegex(RuntimeError, "has already been set"):
-            with enable_python_mode(LoggingTensor):
-                with enable_python_mode(LoggingTensor):
+    def test_enable_torch_dispatch_mode_instance(self) -> None:
+        class TestMode(TorchDispatchMode):
+            def __torch_dispatch__(self, func, types, args=(), kwargs=None):
+                if kwargs is None:
+                    kwargs = {}
+                return func(*args, **kwargs)
+
+        x = TestMode(inner=None)
+        y = torch.tensor([2.])
+        with enable_torch_dispatch_mode(x):
+            y + y
+
+    def test_nested_enable_torch_dispatch_mode(self) -> None:
+        class A(LoggingTensorMode):
+            pass
+
+        with self.assertRaisesRegex(ValueError, "there is already an active mode"):
+            with enable_torch_dispatch_mode(LoggingTensorMode):
+                with enable_torch_dispatch_mode(A):
                     pass
 
-<<<<<<< HEAD
-    def test_tolist_numpy_with_python_mode(self) -> None:
-=======
     def test_nesting_with_same_enable_torch_dispatch_mode(self) -> None:
         # "nested" enable_torch_dispatch_modes are allowed if they're the same mode. It's the equivalent of
         # a noop, so it will only write once to the log
@@ -666,7 +915,6 @@
         self.assertRaisesRegex(TypeError, 'push_torch_dispatch_mode', lambda: TorchDispatchMode())
 
     def test_tolist_numpy_with_torch_dispatch_mode(self) -> None:
->>>>>>> 4a57321a
         x = LoggingTensor(torch.tensor([2.0, 3.0]))
         with self.assertRaisesRegex(RuntimeError, "is not supported for tensor subclasses."):
             x.tolist()
@@ -675,7 +923,7 @@
         with self.assertRaises(AssertionError):
             self.assertEqual(x, None)
 
-    def test_enable_python_mode_subclass_autograd_device_check(self) -> None:
+    def test_enable_torch_dispatch_mode_subclass_autograd_device_check(self) -> None:
         class NonWrapperSubclass(torch.Tensor):
             elem: torch.Tensor
 
@@ -697,10 +945,7 @@
                 def wrap(e):
                     return NonWrapperSubclass(e) if isinstance(e, torch.Tensor) else e
 
-                # no_dispatch is only needed if you use enable_python_mode.
-                # It prevents infinite recursion.
-                with no_dispatch():
-                    rs = tree_map(wrap, func(*tree_map(unwrap, args), **tree_map(unwrap, kwargs)))
+                rs = tree_map(wrap, func(*tree_map(unwrap, args), **tree_map(unwrap, kwargs)))
                 logging.getLogger("NonWrapperSubclass").info(f"{func.__module__}.{func.__name__}", args, kwargs, rs)
                 return rs
 
@@ -734,10 +979,7 @@
                 def wrap(e):
                     return SubclassWithNone(e) if isinstance(e, torch.Tensor) else e
 
-                # no_dispatch is only needed if you use enable_python_mode.
-                # It prevents infinite recursion.
-                with no_dispatch():
-                    rs = tree_map(wrap, func(*tree_map(unwrap, args), **tree_map(unwrap, kwargs)))
+                rs = tree_map(wrap, func(*tree_map(unwrap, args), **tree_map(unwrap, kwargs)))
                 if func.overloadpacket.__name__ == "add":
                     return None
                 else:
@@ -759,15 +1001,15 @@
             out.backward()
 
     def test_storage_can_be_converted_to_python_object(self):
-        with enable_python_mode(LoggingTensor):
+        with enable_torch_dispatch_mode(LoggingTensorMode):
             s = torch.Storage()
-            z = LoggingTensor(torch.empty([]))
+            z = LoggingTensorMode(torch.empty([]))
             z.set_(s)
 
     def test_autograd_in_attr(self):
         # We want the wrapped Tensor to require gradients!
         true_t = torch.rand(2, requires_grad=True)
-        t = LoggingTensor(true_t)
+        t = LoggingTensorReentrant(true_t)
 
         out = t + 2
 
