from typing import List, Tuple

from tools.codegen.api import cpp
from tools.codegen.api.types import Binding, CType, CppSignatureGroup
from tools.codegen.model import (
    Argument,
    NativeFunction,
    Type,
    BaseType,
    OptionalType,
    ListType,
    BaseTy,
)

# This file generates the code for unboxing wrappers, i.e., the glue logic to unbox a boxed operator and convert the
# ivalues from stack to correct arguments to the unboxed kernel, based on corresponding JIT schema. This codegen is
# an alternative way to generate unboxing wrappers similar to the existing C++ metaprogramming approach but gets the
# job done statically. These generated unboxing wrappers will be useful under the scenario where we need to register
# a fixed set of operators known at compile time and thus can save some time in runtime initialization phase.
#
# Here's an example on how the codegen works:
#
# - Function Schema (source of truth)
#
#      aten::empty.names(int[] size, *, Dimname[]? names,
#                        ScalarType? dtype=None, Layout? layout=None,
#                        Device? device=None, bool? pin_memory=None,
#                        MemoryFormat? memory_format=None) -> Tensor
# - Argument Conversion
#       Generates C++ code to convert an ivalue (from stack) to its underlying C++ type.
#    - int[] size
#        ```cpp
#           const c10::List<c10::IValue> size_list_in = (std::move(peek(stack, 0, 7))).toList();
#
#           std::vector<int64_t> size_vec;
#           for (c10::IValue size_elem: size_list_in) {
#               int64_t size_base = size_elem.to<int64_t>();
#               size_vec.push_back(size_base);
#           }
#           at::ArrayRef<int64_t> size_list_out(size_vec);
#                                 ~~~~~~~~~~~~~ <-- The converted argument from ivalues in the stack.
#                                                   Will be passed to unboxed kernel.
#       ```
#    - Dimname[]? names
#       ```cpp
#           c10::optional<c10::IValue> names_opt = (std::move(peek(stack, 1, 7))).toOptional<c10::IValue>();
#           c10::optional<at::ArrayRef<at::Dimname>> names_opt_out;
#           if (names_opt.has_value()) {
#                         ~~~~~~~~~~~ <-- Unwrapping optional shell
#               const c10::IValue names_opt_in = names_opt.value();
#               const c10::List<c10::IValue> names_list_in = names_opt_in.toList();
#
#               std::vector<at::Dimname> names_vec;
#               for (c10::IValue names_elem: names_list_in) {
#                                ~~~~~~~~~~~~~~~~~~~~~~~~~ <-- Unrolling list, then convert elements one by one.
#                   at::Dimname names_base = names_elem.to<at::Dimname>();
#                   names_vec.push_back(names_base);
#               }
#               at::ArrayRef<at::Dimname> names_list_out(names_vec);
#
#               names_opt_out = c10::optional<at::ArrayRef<at::Dimname>>(names_list_out);
#           } else {
#               names_opt_out = c10::optional<at::ArrayRef<at::Dimname>>();
#           }
#       ```
#    - ScalarType? dtype (similarly for the rest of the arguments)
#       ```cpp
#           c10::optional<c10::IValue> dtype_opt = (std::move(peek(stack, 2, 7))).toOptional<c10::IValue>();
#           c10::optional<at::ScalarType> dtype_opt_out;
#           if (dtype_opt.has_value()) {
#               const c10::IValue dtype_opt_in = dtype_opt.value();
#               at::ScalarType dtype_base = dtype_opt_in.to<at::ScalarType>();
#                                                        ~~~~~~~~~~~~~~~~~~~~ <-- For base types, convert ivalue to it
#                                                                                 directly using ".to<T>()" API.
#               dtype_opt_out = c10::optional<at::ScalarType>(dtype_base);
#           } else {
#               dtype_opt_out = c10::optional<at::ScalarType>();
#           }
#       ```
#
# - Unboxed Kernel Call
#   ```cpp
#       auto result_ = torch::empty(
#           size_list_out,
#           names_opt_out,
#           options,
#           memory_format_opt_out
#       );
#   ```
#
# - Push Result Back to Stack
#   ```cpp
#       drop(stack, 7);
#       pack(stack, std::move(result_));
#   ```
connector = "\n\t"


# Return unboxing function name for a NativeFunction
def name(f: NativeFunction) -> str:
    return f.func.name.unambiguous_name()


# Convert all the arguments in a NativeFunction to C++ code
def convert_arguments(f: NativeFunction) -> Tuple[List[Binding], List[str]]:
    # we need the 'self' argument so method needs to be False
    args = (
        CppSignatureGroup.from_native_function(f, method=False)
        .most_faithful_signature()
        .arguments()
    )
    code_list = [
        f"c10::IValue {args[i].name} = std::move(peek(stack, {i}, {len(args)}));"
        for i in range(len(args))
    ] + [""]
    binding_list = []
    for i, arg in enumerate(args):
        # expecting only Argument
        if not isinstance(arg.argument, Argument):
            raise Exception(
                f"Unexpected argument type, expecting `Argument` but got {arg}"
            )
        argument: Argument = arg.argument
        unboxed_name, _, code, decl = argumenttype_ivalue_convert(
            argument.type, argument.name, mutable=argument.is_write, structured_type_override=f.part_of_structured_group
        )
        code_list.extend(decl)
        code_list.extend(code)
        binding_list.append(arg.with_name(unboxed_name))
    return binding_list, code_list


# Takes in the type, name and mutability corresponding to an argument, and generates a tuple of:
# (1) the C++ code necessary to unbox the argument
# (2) A Binding corresponding to the newly created unboxed variable, including variable name and its CType
def argumenttype_ivalue_convert(
<<<<<<< HEAD
        t: Type,
        arg_name: str,
        *,
        mutable: bool = False,
        structured_type_override: bool
) -> Tuple[str, CType, List[str], List[str]]:
    ctype = cpp.argumenttype_type(
        t=t, mutable=mutable, binds=arg_name, structured_type_override=structured_type_override).type
=======
    t: Type, arg_name: str, *, mutable: bool = False
) -> Tuple[str, CType, List[str], List[str]]:
    ctype = cpp.argumenttype_type(t=t, mutable=mutable, binds=arg_name).type
>>>>>>> eab3f428

    if isinstance(t, BaseType):
        out_name = f"{arg_name}_base"
        code, decl = _gen_code_base_type(
            arg_name=arg_name, out_name=out_name, ctype=ctype
        )
    elif isinstance(t, OptionalType):
        out_name = f"{arg_name}_opt_out"
        code, decl = _gen_code_optional_type(
<<<<<<< HEAD
            arg_name=arg_name, out_name=out_name, t=t, ctype=ctype, structured_type_override=structured_type_override)
    elif isinstance(t, ListType):
        out_name = f"{arg_name}_list_out"
        code, decl = _gen_code_list_type(
            arg_name=arg_name, out_name=out_name, t=t, ctype=ctype, structured_type_override=structured_type_override)
=======
            arg_name=arg_name, out_name=out_name, t=t, ctype=ctype
        )
    elif isinstance(t, ListType):
        out_name = f"{arg_name}_list_out"
        code, decl = _gen_code_list_type(
            arg_name=arg_name, out_name=out_name, t=t, ctype=ctype
        )
>>>>>>> eab3f428
    else:
        raise Exception(f"Cannot handle type {t}. arg_name: {arg_name}")
    return out_name, ctype, code, decl


def _gen_code_base_type(
    arg_name: str, out_name: str, ctype: CType
) -> Tuple[List[str], List[str]]:
    return [
        f"{ctype.cpp_type(strip_ref=True)} {out_name} = {arg_name}.to<{ctype.cpp_type(strip_ref=True)}>();"
    ], []


def _gen_code_optional_type(
<<<<<<< HEAD
        arg_name: str,
        out_name: str,
        t: OptionalType,
        ctype: CType,
        structured_type_override: bool
) -> Tuple[List[str], List[str]]:
    in_name = f"{arg_name}_opt_in"
    res_name, _, res_code, decl = argumenttype_ivalue_convert(
        t.elem, in_name, structured_type_override=structured_type_override)
    return f"""
=======
    arg_name: str, out_name: str, t: OptionalType, ctype: CType
) -> Tuple[List[str], List[str]]:
    in_name = f"{arg_name}_opt_in"
    res_name, _, res_code, decl = argumenttype_ivalue_convert(t.elem, in_name)
    return (
        f"""
>>>>>>> eab3f428
c10::optional<c10::IValue> {arg_name}_opt = {arg_name}.toOptional<c10::IValue>();
{ctype.cpp_type(strip_ref=True)} {out_name};
if ({arg_name}_opt.has_value()) {{
    const c10::IValue {in_name} = {arg_name}_opt.value();
    {connector.join(res_code)}
    {out_name} = {ctype.cpp_type(strip_ref=True)}({res_name});
}} else {{
    {out_name} = {ctype.cpp_type(strip_ref=True)}();
}}
        """.split(
            "\n"
        ),
        decl,
    )


def _gen_code_list_type(
<<<<<<< HEAD
        arg_name: str,
        out_name: str,
        t: ListType,
        ctype: CType,
        structured_type_override: bool
=======
    arg_name: str, out_name: str, t: ListType, ctype: CType
>>>>>>> eab3f428
) -> Tuple[List[str], List[str]]:
    in_name = f"{arg_name}_list_in"
    elem_name = f"{arg_name}_elem"
    code = [f"const c10::List<c10::IValue> {in_name} = {arg_name}.toList();"]
    res_name, res_ctype, res_code, decl = argumenttype_ivalue_convert(
        t.elem, elem_name, structured_type_override=structured_type_override)
    # handle list type with size, e.g., bool[4]
    if isinstance(t.elem, BaseType) and t.elem.name == BaseTy.bool and t.size:
        code.extend(
            f"""
{ctype.cpp_type(strip_ref=True)} {out_name} = as_array<{res_ctype.cpp_type(strip_ref=True)}, {t.size}>({in_name});
            """.split(
                "\n"
            )
        )
    # we have to use c10::List for optional element. e.g., Tensor?[] -> c10::List<c10::optional<at::Tensor>>
    elif isinstance(t.elem, OptionalType):
        code.extend(
            f"""
{ctype.cpp_type(strip_ref=True)} {out_name};
for (c10::IValue {elem_name}: {in_name}) {{
    {connector.join(res_code)}
    {out_name}.push_back({res_name});
}}
            """.split(
                "\n"
            )
        )
    else:
        # use ArrayRef as default.
        vec_name = arg_name + "_vec"
        # need to bring vector instantiation out of scope so that ArrayRef has valid data
        decl.append(f"std::vector<{res_ctype.cpp_type(strip_ref=True)}> {vec_name};")
        code.extend(
            f"""
for (c10::IValue {elem_name}: {in_name}) {{
    {connector.join(res_code)}
    {vec_name}.push_back({res_name});
}}
{ctype.cpp_type(strip_ref=True)} {out_name}({vec_name});
            """.split(
                "\n"
            )
        )
    return code, decl<|MERGE_RESOLUTION|>--- conflicted
+++ resolved
@@ -122,7 +122,10 @@
             )
         argument: Argument = arg.argument
         unboxed_name, _, code, decl = argumenttype_ivalue_convert(
-            argument.type, argument.name, mutable=argument.is_write, structured_type_override=f.part_of_structured_group
+            argument.type,
+            argument.name,
+            mutable=argument.is_write,
+            structured_type_override=f.part_of_structured_group,
         )
         code_list.extend(decl)
         code_list.extend(code)
@@ -134,20 +137,14 @@
 # (1) the C++ code necessary to unbox the argument
 # (2) A Binding corresponding to the newly created unboxed variable, including variable name and its CType
 def argumenttype_ivalue_convert(
-<<<<<<< HEAD
-        t: Type,
-        arg_name: str,
-        *,
-        mutable: bool = False,
-        structured_type_override: bool
+    t: Type, arg_name: str, *, mutable: bool = False, structured_type_override: bool
 ) -> Tuple[str, CType, List[str], List[str]]:
     ctype = cpp.argumenttype_type(
-        t=t, mutable=mutable, binds=arg_name, structured_type_override=structured_type_override).type
-=======
-    t: Type, arg_name: str, *, mutable: bool = False
-) -> Tuple[str, CType, List[str], List[str]]:
-    ctype = cpp.argumenttype_type(t=t, mutable=mutable, binds=arg_name).type
->>>>>>> eab3f428
+        t=t,
+        mutable=mutable,
+        binds=arg_name,
+        structured_type_override=structured_type_override,
+    ).type
 
     if isinstance(t, BaseType):
         out_name = f"{arg_name}_base"
@@ -157,21 +154,21 @@
     elif isinstance(t, OptionalType):
         out_name = f"{arg_name}_opt_out"
         code, decl = _gen_code_optional_type(
-<<<<<<< HEAD
-            arg_name=arg_name, out_name=out_name, t=t, ctype=ctype, structured_type_override=structured_type_override)
+            arg_name=arg_name,
+            out_name=out_name,
+            t=t,
+            ctype=ctype,
+            structured_type_override=structured_type_override,
+        )
     elif isinstance(t, ListType):
         out_name = f"{arg_name}_list_out"
         code, decl = _gen_code_list_type(
-            arg_name=arg_name, out_name=out_name, t=t, ctype=ctype, structured_type_override=structured_type_override)
-=======
-            arg_name=arg_name, out_name=out_name, t=t, ctype=ctype
-        )
-    elif isinstance(t, ListType):
-        out_name = f"{arg_name}_list_out"
-        code, decl = _gen_code_list_type(
-            arg_name=arg_name, out_name=out_name, t=t, ctype=ctype
-        )
->>>>>>> eab3f428
+            arg_name=arg_name,
+            out_name=out_name,
+            t=t,
+            ctype=ctype,
+            structured_type_override=structured_type_override,
+        )
     else:
         raise Exception(f"Cannot handle type {t}. arg_name: {arg_name}")
     return out_name, ctype, code, decl
@@ -186,25 +183,18 @@
 
 
 def _gen_code_optional_type(
-<<<<<<< HEAD
-        arg_name: str,
-        out_name: str,
-        t: OptionalType,
-        ctype: CType,
-        structured_type_override: bool
+    arg_name: str,
+    out_name: str,
+    t: OptionalType,
+    ctype: CType,
+    structured_type_override: bool,
 ) -> Tuple[List[str], List[str]]:
     in_name = f"{arg_name}_opt_in"
     res_name, _, res_code, decl = argumenttype_ivalue_convert(
-        t.elem, in_name, structured_type_override=structured_type_override)
-    return f"""
-=======
-    arg_name: str, out_name: str, t: OptionalType, ctype: CType
-) -> Tuple[List[str], List[str]]:
-    in_name = f"{arg_name}_opt_in"
-    res_name, _, res_code, decl = argumenttype_ivalue_convert(t.elem, in_name)
+        t.elem, in_name, structured_type_override=structured_type_override
+    )
     return (
         f"""
->>>>>>> eab3f428
 c10::optional<c10::IValue> {arg_name}_opt = {arg_name}.toOptional<c10::IValue>();
 {ctype.cpp_type(strip_ref=True)} {out_name};
 if ({arg_name}_opt.has_value()) {{
@@ -222,21 +212,18 @@
 
 
 def _gen_code_list_type(
-<<<<<<< HEAD
-        arg_name: str,
-        out_name: str,
-        t: ListType,
-        ctype: CType,
-        structured_type_override: bool
-=======
-    arg_name: str, out_name: str, t: ListType, ctype: CType
->>>>>>> eab3f428
+    arg_name: str,
+    out_name: str,
+    t: ListType,
+    ctype: CType,
+    structured_type_override: bool,
 ) -> Tuple[List[str], List[str]]:
     in_name = f"{arg_name}_list_in"
     elem_name = f"{arg_name}_elem"
     code = [f"const c10::List<c10::IValue> {in_name} = {arg_name}.toList();"]
     res_name, res_ctype, res_code, decl = argumenttype_ivalue_convert(
-        t.elem, elem_name, structured_type_override=structured_type_override)
+        t.elem, elem_name, structured_type_override=structured_type_override
+    )
     # handle list type with size, e.g., bool[4]
     if isinstance(t.elem, BaseType) and t.elem.name == BaseTy.bool and t.size:
         code.extend(
